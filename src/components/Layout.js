--- conflicted
+++ resolved
@@ -104,7 +104,6 @@
     setIsSidebarOpen((prev) => !prev);
   }, []);
 
-<<<<<<< HEAD
   // Sidebar items with LineIcons
   const sidebarItems = useMemo(
     () => {
@@ -134,10 +133,8 @@
 
   // Account sublist items
   const accountItems = useMemo(
-=======
   // Dropdown items
   const dropdownItems = useMemo(
->>>>>>> 8586ea8c
     () => [
       { label: 'My Account', to: '/profile' },
       { label: 'Sign Out', action: handleLogout, className: 'logout-item' },
