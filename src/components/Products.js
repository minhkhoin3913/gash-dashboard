import React, { useState, useEffect, useContext, useCallback } from 'react';
import { useNavigate } from 'react-router-dom';
import { AuthContext } from '../context/AuthContext';
import '../styles/Products.css';
import axios from 'axios';

// API client with interceptors
const apiClient = axios.create({
  baseURL: (process.env.REACT_APP_API_URL || 'http://localhost:5000').replace(/\/$/, ''),
  timeout: 10000,
});

apiClient.interceptors.response.use(
  response => response,
  error => {
    const status = error.response?.status;
    const message = status === 401 ? 'Unauthorized access - please log in' :
                    status === 404 ? 'Resource not found' :
                    status >= 500 ? 'Server error - please try again later' :
                    'Network error - please check your connection';
    return Promise.reject({ ...error, message, skipRetry: status === 400 });
  }
);

// API functions with retry logic
const fetchWithRetry = async (url, options = {}, retries = 3, delay = 1000) => {
  for (let i = 0; i < retries; i++) {
    try {
      const response = await apiClient.get(url, options);
      return response.data;
    } catch (error) {
      console.error(`Attempt ${i + 1} failed for ${url}:`, error.message);
      if (i === retries - 1 || error.skipRetry) throw error;
      await new Promise(resolve => setTimeout(resolve, delay * Math.pow(2, i)));
    }
  }
};

const Products = () => {
  const { user, isAuthLoading } = useContext(AuthContext);
  const [products, setProducts] = useState([]);
  const [filteredProducts, setFilteredProducts] = useState([]);
  const [categories, setCategories] = useState([]);
  const [colors, setColors] = useState([]);
  const [sizes, setSizes] = useState([]);
  const [selectedProductId, setSelectedProductId] = useState(null);
  const [productVariants, setProductVariants] = useState({});
  const [editingProductId, setEditingProductId] = useState(null);
  
  // Edit form data for product
  const [editFormData, setEditFormData] = useState({
    productName: '',
    categoryId: '',
    description: '',
    productStatus: '',
    productImageIds: []
  });
  
  // New product form
  const [newProductForm, setNewProductForm] = useState({
    productName: '',
    categoryId: '',
    description: '',
    productStatus: 'pending',
  });
  const [newProductImages, setNewProductImages] = useState([]);
  const [newProductImagePreviews, setNewProductImagePreviews] = useState([]);
  const [mainImageIndex, setMainImageIndex] = useState(0);
  
  // Filter states
  const [filters, setFilters] = useState({
    searchQuery: '',
    categoryFilter: '',
    statusFilter: '',
  });
  const [showFilters, setShowFilters] = useState(false);
  
  // Pagination states
  const [currentPage, setCurrentPage] = useState(1);
  const [rowsPerPage] = useState(20);
  
  const [showAddForm, setShowAddForm] = useState(false);
  const [error, setError] = useState('');
  const [loading, setLoading] = useState(false);
  const [toast, setToast] = useState(null);
  const navigate = useNavigate();
  const [editImageFiles, setEditImageFiles] = useState([]);
  const [editImagePreviews, setEditImagePreviews] = useState([]);
  const [editMainImageIndex, setEditMainImageIndex] = useState(0);

  // Add Variant Modal States
  const [showAddVariantModal, setShowAddVariantModal] = useState(false);
  const [selectedProductForVariant, setSelectedProductForVariant] = useState(null);
  const [newVariantForm, setNewVariantForm] = useState({
    productColorId: "",
    productSizeId: "",
    variantImage: "",
    variantPrice: "",
    stockQuantity: "",
    variantStatus: "active",
  });
  const [newVariantImageFile, setNewVariantImageFile] = useState(null);
  const [newVariantImagePreview, setNewVariantImagePreview] = useState("");

  // Status options based on model
  const statusOptions = ['active', 'inactive', 'pending', 'discontinued'];

  // Apply filters to products
  const applyFilters = useCallback((productsList, filterSettings) => {
    return productsList.filter(product => {
      // Search query filter
      if (filterSettings.searchQuery) {
        const query = filterSettings.searchQuery.toLowerCase();
        const productName = product.productName?.toLowerCase() || '';
        const description = product.description?.toLowerCase() || '';
        const status = product.productStatus?.toLowerCase() || '';
        const productId = product._id?.toLowerCase() || '';
        
        if (!productName.includes(query) && 
            !description.includes(query) && 
            !status.includes(query) && 
            !productId.includes(query)) {
          return false;
        }
      }

      // Category filter
      if (filterSettings.categoryFilter && product.categoryId?._id !== filterSettings.categoryFilter) {
        return false;
      }

      // Status filter
      if (filterSettings.statusFilter && product.productStatus !== filterSettings.statusFilter) {
        return false;
      }

      return true;
    });
  }, []);

  // Update filtered products when products or filters change
  useEffect(() => {
    setFilteredProducts(applyFilters(products, filters));
    setCurrentPage(1);
  }, [products, filters, applyFilters]);

  // Pagination calculations
  const totalPages = Math.ceil(filteredProducts.length / rowsPerPage);
  const startIndex = (currentPage - 1) * rowsPerPage;
  const endIndex = startIndex + rowsPerPage;
  const currentProducts = filteredProducts.slice(startIndex, endIndex);

  // Handle page change
  const handlePageChange = useCallback((page) => {
    setCurrentPage(page);
  }, []);

  // Handle previous page
  const handlePreviousPage = useCallback(() => {
    setCurrentPage(prev => Math.max(prev - 1, 1));
  }, []);

  // Handle next page
  const handleNextPage = useCallback(() => {
    setCurrentPage(prev => Math.min(prev + 1, totalPages));
  }, [totalPages]);

  // Check if any filters are active
  const hasActiveFilters = useCallback(() => {
    return filters.searchQuery || 
           filters.categoryFilter || 
           filters.statusFilter;
  }, [filters]);

  // Auto-dismiss toast
  useEffect(() => {
    if (toast) {
      const timer = setTimeout(() => {
        setToast(null);
      }, 3000);
      return () => clearTimeout(timer);
    }
  }, [toast]);

  // Prevent body scroll when modal is open
  useEffect(() => {
    if (showAddVariantModal) {
      document.body.style.overflow = 'hidden';
    } else {
      document.body.style.overflow = 'unset';
    }
    return () => {
      document.body.style.overflow = 'unset';
    };
  }, [showAddVariantModal]);

  // Fetch categories
  const fetchCategories = useCallback(async () => {
    try {
      const token = localStorage.getItem('token');
      if (!token) throw new Error('No authentication token found');
      const response = await fetchWithRetry('/categories', {
        headers: { Authorization: `Bearer ${token}` },
      });
      console.log('Fetched categories:', response);
      setCategories(Array.isArray(response) ? response : []);
    } catch (err) {
      console.error('Fetch categories error:', err);
    }
  }, []);

  // Fetch colors
  const fetchColors = useCallback(async () => {
    try {
      const token = localStorage.getItem('token');
      if (!token) throw new Error('No authentication token found');
      const response = await fetchWithRetry('/specifications/color', {
        headers: { Authorization: `Bearer ${token}` },
      });
      setColors(Array.isArray(response) ? response : []);
    } catch (err) {
      console.error('Fetch colors error:', err);
    }
  }, []);

  // Fetch sizes
  const fetchSizes = useCallback(async () => {
    try {
      const token = localStorage.getItem('token');
      if (!token) throw new Error('No authentication token found');
      const response = await fetchWithRetry('/specifications/size', {
        headers: { Authorization: `Bearer ${token}` },
      });
      setSizes(Array.isArray(response) ? response : []);
    } catch (err) {
      console.error('Fetch sizes error:', err);
    }
  }, []);

  // Fetch products using NEW API
  const fetchProducts = useCallback(async () => {
    if (!user?._id) {
      setError('User not authenticated');
      return;
    }
    setLoading(true);
    setError('');
    try {
      const token = localStorage.getItem('token');
      if (!token) throw new Error('No authentication token found');
      const response = await fetchWithRetry('/new-products', {
        headers: { Authorization: `Bearer ${token}` },
      });
      console.log('Fetched new products:', response);
      // Response structure: { success: true, data: [...], message: "..." }
      const productsData = response.data || response;
      setProducts(Array.isArray(productsData) ? productsData : []);
    } catch (err) {
      setError(err.message || 'Failed to load products');
      console.error('Fetch products error:', err);
    } finally {
      setLoading(false);
    }
  }, [user]);

  // Fetch variants for a specific product
  const fetchProductVariants = useCallback(async (productId) => {
    try {
      const token = localStorage.getItem('token');
      if (!token) throw new Error('No authentication token found');
      const response = await fetchWithRetry(`/new-variants?productId=${productId}`, {
        headers: { Authorization: `Bearer ${token}` },
      });
      console.log(`Fetched variants for product ${productId}:`, response);
      const variantsData = response.data || response;
      setProductVariants(prev => ({
        ...prev,
        [productId]: Array.isArray(variantsData) ? variantsData : []
      }));
    } catch (err) {
      console.error('Fetch variants error:', err);
      setProductVariants(prev => ({
        ...prev,
        [productId]: []
      }));
    }
  }, []);

  const fetchData = useCallback(async () => {
    await fetchCategories();
    await fetchColors();
    await fetchSizes();
    await fetchProducts();
  }, [fetchCategories, fetchColors, fetchSizes, fetchProducts]);

  // Handle filter changes
  const handleFilterChange = useCallback((field, value) => {
    setFilters(prev => ({ ...prev, [field]: value }));
  }, []);

  // Clear all filters
  const clearFilters = useCallback(() => {
    setFilters({
      searchQuery: '',
      categoryFilter: '',
      statusFilter: '',
    });
  }, []);

  // Toggle filter visibility
  const toggleFilters = useCallback(() => {
    setShowFilters(prev => !prev);
  }, []);

  // Upload helper (single image)
  const uploadSingleImage = useCallback(async (file) => {
    const token = localStorage.getItem('token');
    if (!file) return '';
    const formData = new FormData();
    formData.append('image', file);
    const response = await apiClient.post('/upload', formData, {
      headers: {
        Authorization: `Bearer ${token}`,
        'Content-Type': 'multipart/form-data',
      },
    });
    return response.data?.url || '';
  }, []);

  // Handle multiple image file selection (Add form)
  const handleNewImageFilesChange = useCallback((e) => {
    const files = Array.from(e.target.files || []);
    if (files.length === 0) return;

    // Validate all files are images
    const allImagesValid = files.every(file => file.type.startsWith('image/'));
    if (!allImagesValid) {
      setToast({ type: 'error', message: 'All files must be images' });
      e.target.value = '';
      return;
    }

    setNewProductImages(prev => [...prev, ...files]);
    
    // Create previews
    files.forEach(file => {
      const reader = new FileReader();
      reader.onloadend = () => {
        setNewProductImagePreviews(prev => [...prev, reader.result]);
      };
      reader.readAsDataURL(file);
    });
  }, []);

  // Remove an image from new product form
  const removeNewImage = useCallback((index) => {
    setNewProductImages(prev => prev.filter((_, i) => i !== index));
    setNewProductImagePreviews(prev => prev.filter((_, i) => i !== index));
    // Adjust main image index if needed
    if (mainImageIndex === index) {
      setMainImageIndex(0);
    } else if (mainImageIndex > index) {
      setMainImageIndex(prev => prev - 1);
    }
  }, [mainImageIndex]);

  // Handle multiple image file selection (Edit form)
  const handleEditImageFilesChange = useCallback((e) => {
    const files = Array.from(e.target.files || []);
    if (files.length === 0) return;

    // Validate all files are images
    const allImagesValid = files.every(file => file.type.startsWith('image/'));
    if (!allImagesValid) {
      setToast({ type: 'error', message: 'All files must be images' });
      e.target.value = '';
      return;
    }

    setEditImageFiles(prev => [...prev, ...files]);
    
    // Create previews
    files.forEach(file => {
      const reader = new FileReader();
      reader.onloadend = () => {
        setEditImagePreviews(prev => [...prev, reader.result]);
      };
      reader.readAsDataURL(file);
    });
  }, []);

  // Remove an image from edit form
  const removeEditImage = useCallback((index, isExisting) => {
    if (isExisting) {
      // Remove from existing images
      setEditFormData(prev => ({
        ...prev,
        productImageIds: prev.productImageIds.filter((_, i) => i !== index)
      }));
    } else {
      // Remove from new images
      const adjustedIndex = index - (editFormData.productImageIds?.length || 0);
      setEditImageFiles(prev => prev.filter((_, i) => i !== adjustedIndex));
      setEditImagePreviews(prev => prev.filter((_, i) => i !== adjustedIndex));
    }
    
    // Adjust main image index if needed
    if (editMainImageIndex === index) {
      setEditMainImageIndex(0);
    } else if (editMainImageIndex > index) {
      setEditMainImageIndex(prev => prev - 1);
    }
  }, [editFormData.productImageIds, editMainImageIndex]);

  // Create product using NEW API
  const createProduct = useCallback(async () => {
    setLoading(true);
    setError('');
    setToast(null);

    // Validate form
    if (!newProductForm.productName || !newProductForm.categoryId) {
      setError('Product name and category are required');
      setLoading(false);
      return;
    }
    if (newProductImages.length === 0) {
      setError('Please upload at least one product image');
      setLoading(false);
      return;
    }

    try {
      const token = localStorage.getItem('token');
      if (!token) throw new Error('No authentication token found');
      
      // Upload all images
      const uploadedImageUrls = await Promise.all(
        newProductImages.map(file => uploadSingleImage(file))
      );

      // Prepare image data with isMain flag
      const imageData = uploadedImageUrls.map((url, index) => ({
        imageUrl: url,
        isMain: index === mainImageIndex
      }));

      // Create product with images
      const response = await apiClient.post('/new-products', {
        ...newProductForm,
        productImageIds: imageData,
        productStatus: 'pending' // Set to pending by default (no variants yet)
      }, {
        headers: { Authorization: `Bearer ${token}` },
      });
      
      console.log('Product created:', response.data);
      const newProduct = response.data.data || response.data;
      setProducts(prev => [...prev, newProduct]);
      setToast({ type: 'success', message: 'Product created successfully. Add variants to activate it.' });
      
      // Reset form
      setNewProductForm({
        productName: '',
        categoryId: '',
        description: '',
        productStatus: 'pending',
      });
      setNewProductImages([]);
      setNewProductImagePreviews([]);
      setMainImageIndex(0);
      setShowAddForm(false);
    } catch (err) {
      const errorMessage = err.response?.data?.message || err.message || 'Failed to create product';
      setError(errorMessage);
      setToast({ type: 'error', message: errorMessage });
      console.error('Create product error:', err);
    } finally {
      setLoading(false);
    }
  }, [newProductForm, newProductImages, mainImageIndex, uploadSingleImage]);

  // Update product using NEW API
  const updateProduct = useCallback(async (productId) => {
    setLoading(true);
    setError('');
    setToast(null);

    // Validate form
    if (!editFormData.productName || !editFormData.categoryId) {
      setError('Product name and category are required');
      setLoading(false);
      return;
    }

    try {
      const token = localStorage.getItem('token');
      if (!token) throw new Error('No authentication token found');
      
      // Upload new images if any
      let updatedImageData = [...(editFormData.productImageIds || [])];
      
      if (editImageFiles.length > 0) {
        const uploadedImageUrls = await Promise.all(
          editImageFiles.map(file => uploadSingleImage(file))
        );
        
        // Add new images to the array
        const newImages = uploadedImageUrls.map(url => ({
          imageUrl: url,
          isMain: false
        }));
        updatedImageData = [...updatedImageData, ...newImages];
      }

      // Set the main image
      updatedImageData = updatedImageData.map((img, index) => ({
        ...img,
        isMain: index === editMainImageIndex
      }));

      const response = await apiClient.put(`/new-products/${productId}`, {
        ...editFormData,
        productImageIds: updatedImageData,
      }, {
        headers: { Authorization: `Bearer ${token}` },
      });
      
      console.log('Product updated:', response.data);
      const updatedProduct = response.data.data || response.data;
      setProducts(prev =>
        prev.map(product =>
          product._id === productId ? updatedProduct : product
        )
      );
      setToast({ type: 'success', message: 'Product updated successfully' });
      setEditingProductId(null);
      setEditFormData({
        productName: '',
        categoryId: '',
        description: '',
        productStatus: '',
        productImageIds: []
      });
      setEditImageFiles([]);
      setEditImagePreviews([]);
      setEditMainImageIndex(0);
    } catch (err) {
      const errorMessage = err.response?.data?.message || err.message || 'Failed to update product';
      setError(errorMessage);
      setToast({ type: 'error', message: errorMessage });
      console.error('Update product error:', err);
    } finally {
      setLoading(false);
    }
  }, [editFormData, editImageFiles, editMainImageIndex, uploadSingleImage]);

  // Delete product (soft delete) using NEW API
  const deleteProduct = useCallback(async (productId) => {
    if (!window.confirm('Are you sure you want to delete this product? This action will mark it as discontinued.')) return;

    setLoading(true);
    setError('');
    setToast(null);

    try {
      const token = localStorage.getItem('token');
      if (!token) throw new Error('No authentication token found');
      
      await apiClient.delete(`/new-products/${productId}`, {
        headers: { Authorization: `Bearer ${token}` },
      });
      
      console.log('Product deleted:', productId);
      
      // Update the product status to discontinued instead of removing it
      setProducts(prev => 
        prev.map(product => 
          product._id === productId 
            ? { ...product, productStatus: 'discontinued' }
            : product
        )
      );
      
      setToast({ type: 'success', message: 'Product marked as discontinued successfully' });
      if (selectedProductId === productId) setSelectedProductId(null);
      if (editingProductId === productId) setEditingProductId(null);
    } catch (err) {
      const errorMessage = err.response?.data?.message || err.message || 'Failed to delete product';
      setError(errorMessage);
      setToast({ type: 'error', message: errorMessage });
      console.error('Delete product error:', err);
    } finally {
      setLoading(false);
    }
  }, [selectedProductId, editingProductId]);

  // Handle authentication state and fetch data
  useEffect(() => {
    console.log('Products useEffect: user=', user, 'isAuthLoading=', isAuthLoading);
    if (isAuthLoading) {
      return;
    }
    if (!user && !localStorage.getItem('token')) {
      console.log('No user and no token, redirecting to login');
      navigate('/login', { replace: true });
    } else if (user) {
      fetchData();
    }
  }, [user, isAuthLoading, navigate, fetchData]);

  // Toggle product details visibility and fetch variants
  const handleToggleDetails = useCallback((productId) => {
    if (selectedProductId === productId) {
      setSelectedProductId(null);
    } else {
      setSelectedProductId(productId);
      // Fetch variants if not already loaded
      if (!productVariants[productId]) {
        fetchProductVariants(productId);
      }
    }
  }, [selectedProductId, productVariants, fetchProductVariants]);

  // Start editing product
  const handleEditProduct = useCallback((product) => {
    setEditingProductId(product._id);
    setEditFormData({
      productName: product.productName || '',
      categoryId: product.categoryId?._id || product.categoryId || '',
      description: product.description || '',
      productStatus: product.productStatus || 'pending',
      productImageIds: product.productImageIds || []
    });
    setEditImageFiles([]);
    setEditImagePreviews([]);
    // Find the main image index
    const mainIndex = product.productImageIds?.findIndex(img => img.isMain) || 0;
    setEditMainImageIndex(mainIndex >= 0 ? mainIndex : 0);
  }, []);

  // Cancel editing
  const handleCancelEdit = useCallback(() => {
    setEditingProductId(null);
    setEditFormData({
      productName: '',
      categoryId: '',
      description: '',
      productStatus: '',
      productImageIds: []
    });
    setEditImageFiles([]);
    setEditImagePreviews([]);
    setEditMainImageIndex(0);
  }, []);

  // Handle field change for edit form
  const handleEditFieldChange = useCallback((e, field) => {
    setEditFormData(prev => ({ ...prev, [field]: e.target.value }));
  }, []);

  // Handle field change for new product form
  const handleNewProductFieldChange = useCallback((e, field) => {
    setNewProductForm(prev => ({ ...prev, [field]: e.target.value }));
  }, []);

  // Submit updated fields
  const handleUpdateSubmit = useCallback((productId) => {
    updateProduct(productId);
  }, [updateProduct]);

  // Submit new product
  const handleCreateSubmit = useCallback(() => {
    createProduct();
  }, [createProduct]);

  // Toggle add product form
  const toggleAddForm = useCallback(() => {
    setShowAddForm(prev => !prev);
    setNewProductForm({
      productName: '',
      categoryId: '',
      description: '',
      productStatus: 'pending',
    });
    setNewProductImages([]);
    setNewProductImagePreviews([]);
    setMainImageIndex(0);
    setError('');
  }, []);

  // Retry fetching data
  const handleRetry = useCallback(() => {
    fetchData();
  }, [fetchData]);

  // Handle opening Add Variant modal
  const handleOpenAddVariantModal = useCallback((product) => {
    setSelectedProductForVariant(product);
    setShowAddVariantModal(true);
    setNewVariantForm({
      productColorId: "",
      productSizeId: "",
      variantImage: "",
      variantPrice: "",
      stockQuantity: "",
      variantStatus: "active",
    });
    setNewVariantImageFile(null);
    setNewVariantImagePreview("");
  }, []);

  // Handle closing Add Variant modal
  const handleCloseAddVariantModal = useCallback(() => {
    setShowAddVariantModal(false);
    setSelectedProductForVariant(null);
    setNewVariantForm({
      productColorId: "",
      productSizeId: "",
      variantImage: "",
      variantPrice: "",
      stockQuantity: "",
      variantStatus: "active",
    });
    setNewVariantImageFile(null);
    setNewVariantImagePreview("");
  }, []);

  // Handle variant image file change
  const handleNewVariantImageChange = useCallback((e) => {
    const file = e.target.files && e.target.files[0];
    if (file) {
      if (!file.type.startsWith('image/')) {
        setToast({ type: 'error', message: 'File must be an image' });
        e.target.value = '';
        return;
      }
      setNewVariantImageFile(file);
      setNewVariantImagePreview(URL.createObjectURL(file));
    } else {
      setNewVariantImageFile(null);
      setNewVariantImagePreview('');
    }
  }, []);

  // Handle field change for new variant form
  const handleNewVariantFieldChange = useCallback((field, value) => {
    setNewVariantForm((prev) => ({ ...prev, [field]: value }));
  }, []);

  // Create variant
  const createVariant = useCallback(async () => {
    setLoading(true);
    setError("");
    setToast(null);

    // Validate form
    if (!newVariantForm.productColorId || !newVariantForm.productSizeId) {
      setError("Color and size are required");
      setLoading(false);
      return;
    }
    if (!newVariantForm.variantPrice || parseFloat(newVariantForm.variantPrice) < 0) {
      setError("Valid price is required");
      setLoading(false);
      return;
    }
    if (!newVariantForm.stockQuantity || parseInt(newVariantForm.stockQuantity) < 0) {
      setError("Valid stock quantity is required");
      setLoading(false);
      return;
    }
    if (!newVariantImageFile) {
      setError("Please upload a variant image");
      setLoading(false);
      return;
    }

    try {
      const token = localStorage.getItem("token");
      if (!token) throw new Error("No authentication token found");

      // Upload variant image
      const variantImageUrl = await uploadSingleImage(newVariantImageFile);
      if (!variantImageUrl) {
        throw new Error('Image upload failed');
      }

      const response = await apiClient.post("/new-variants", {
        productId: selectedProductForVariant._id,
        productColorId: newVariantForm.productColorId,
        productSizeId: newVariantForm.productSizeId,
        variantImage: variantImageUrl,
        variantPrice: parseFloat(newVariantForm.variantPrice),
        stockQuantity: parseInt(newVariantForm.stockQuantity),
        variantStatus: newVariantForm.variantStatus,
      }, {
        headers: { Authorization: `Bearer ${token}` },
      });
      
      console.log('Variant created:', response.data);
      
      setToast({ type: "success", message: "Variant created successfully" });
      
      // Refresh variants for the product
      fetchProductVariants(selectedProductForVariant._id);
      
      // Close modal and reset form
      handleCloseAddVariantModal();
    } catch (err) {
      const errorMessage = err.response?.data?.message || err.message || 'Failed to create variant';
      setError(errorMessage);
      setToast({ type: "error", message: errorMessage });
      console.error("Create variant error:", err);
    } finally {
      setLoading(false);
    }
  }, [newVariantForm, newVariantImageFile, selectedProductForVariant, uploadSingleImage, fetchProductVariants, handleCloseAddVariantModal]);

  // Get category name by ID
  const getCategoryName = useCallback((catId) => {
    if (!catId) return 'N/A';
    const catIdString = typeof catId === 'object' ? catId._id : catId;
    const category = categories.find(cat => cat._id === catIdString);
    return category?.cat_name || 'N/A';
  }, [categories]);

  // Get status badge class
  const getStatusBadgeClass = useCallback((status) => {
    switch(status) {
      case 'active': return 'products-status-active';
      case 'inactive': return 'products-status-inactive';
      case 'pending': return 'products-status-pending';
      case 'discontinued': return 'products-status-discontinued';
      default: return 'products-status-unknown';
    }
  }, []);

  // Check if product is discontinued
  const isProductDiscontinued = useCallback((product) => {
    return product.productStatus === 'discontinued';
  }, []);

  // Show loading state while auth is being verified
  if (isAuthLoading) {
    return (
      <div className="products-container">
        <div className="products-loading" role="status" aria-live="polite">
          <div className="products-progress-bar"></div>
          <p>Verifying authentication...</p>
        </div>
      </div>
    );
  }

  return (
    <div className="products-container">
      {/* Toast Notification */}
      {toast && (
        <div 
          className={`products-toast ${toast.type === 'success' ? 'products-toast-success' : 'products-toast-error'}`}
          role="alert"
          aria-live="assertive"
        >
          {toast.message}
        </div>
      )}

      <div className="products-header">
        <h1 className="products-title">Product Management</h1>
        <div className="products-header-actions">
          <button
            className="products-filter-toggle"
            onClick={toggleFilters}
            aria-label="Toggle filters"
          >
            {showFilters ? 'Hide Filters' : 'Show Filters'}
          </button>
          <button
            onClick={toggleAddForm}
            className="products-add-button"
            aria-label={showAddForm ? 'Cancel adding product' : 'Add new product'}
          >
            {showAddForm ? 'Cancel Add' : 'Add Product'}
          </button>
        </div>
      </div>

      {/* Filter Section */}
      {showFilters && (
        <div className="products-filters">
          <h2 className="products-search-title">Search Products</h2>
          <div className="products-filters-grid">
            <div className="products-search-section">
              {/* Search Query */}
              <div className="products-filter-group">
                <label htmlFor="searchQuery" className="products-filter-label">Search</label>
                <input
                  type="text"
                  id="searchQuery"
                  value={filters.searchQuery}
                  onChange={(e) => handleFilterChange('searchQuery', e.target.value)}
                  placeholder="Search by product name, description, status..."
                  className="products-filter-input"
                />
              </div>
            </div>

            <div className="products-filter-options">
              {/* Category Filter */}
              <div className="products-filter-group">
                <label htmlFor="categoryFilter" className="products-filter-label">Category</label>
                <select
                  id="categoryFilter"
                  value={filters.categoryFilter}
                  onChange={(e) => handleFilterChange('categoryFilter', e.target.value)}
                  className="products-filter-select"
                >
                  <option value="">All Categories</option>
                  {categories.map(category => (
                    <option key={category._id} value={category._id}>
                      {category.cat_name}
                    </option>
                  ))}
                </select>
              </div>

              {/* Status Filter */}
              <div className="products-filter-group">
                <label htmlFor="statusFilter" className="products-filter-label">Status</label>
                <select
                  id="statusFilter"
                  value={filters.statusFilter}
                  onChange={(e) => handleFilterChange('statusFilter', e.target.value)}
                  className="products-filter-select"
                >
                  <option value="">All Statuses</option>
                  {statusOptions.map(status => (
                    <option key={status} value={status}>
                      {status}
                    </option>
                  ))}
                </select>
              </div>
            </div>
          </div>

          <div className="products-filter-actions">
            <button
              className="products-clear-filters"
              onClick={clearFilters}
              disabled={!hasActiveFilters()}
              aria-label="Clear all filters"
            >
              Clear Filters
            </button>
            <div className="products-filter-summary">
              Showing {startIndex + 1} to {Math.min(endIndex, filteredProducts.length)} of {filteredProducts.length} products
            </div>
          </div>
        </div>
      )}

      {/* Add Product Form */}
      {showAddForm && (
        <div className="products-add-form">
          <h2 className="products-form-title">Add New Product</h2>
          <p className="products-form-subtitle">Create a product first, then add variants to activate it.</p>
          <div className="products-form-grid">
            <div className="products-form-group">
              <label htmlFor="new-product-name">Product Name *</label>
              <input
                id="new-product-name"
                type="text"
                value={newProductForm.productName}
                onChange={(e) => handleNewProductFieldChange(e, 'productName')}
                className="products-form-input"
                aria-label="Product name"
                required
              />
            </div>
            <div className="products-form-group">
              <label htmlFor="new-cat-id">Category *</label>
              <select
                id="new-cat-id"
                value={newProductForm.categoryId}
                onChange={(e) => handleNewProductFieldChange(e, 'categoryId')}
                className="products-form-select"
                aria-label="Product category"
                required
              >
                <option value="">Select Category</option>
                {categories.map(category => (
                  <option key={category._id} value={category._id}>
                    {category.cat_name}
                  </option>
                ))}
              </select>
            </div>
          </div>
          
          <div className="products-form-group products-description-group">
            <label htmlFor="new-description">Description *</label>
            <textarea
              id="new-description"
              value={newProductForm.description}
              onChange={(e) => handleNewProductFieldChange(e, 'description')}
              className="products-form-textarea products-description-textarea"
              aria-label="Product description"
              placeholder="Enter product description..."
              required
            />
          </div>

          {/* Multiple Image Upload */}
          <div className="products-form-group products-images-group">
            <label htmlFor="new-image-files">Product Images *</label>
            <div className="products-file-input-wrapper">
              <input
                id="new-image-files"
                type="file"
                accept="image/*"
                multiple
                onChange={handleNewImageFilesChange}
                className="products-file-input"
                aria-label="Upload product images"
              />
              <button 
                type="button" 
                className="products-add-image-button"
                onClick={() => document.getElementById('new-image-files').click()}
              >
                Add Images
              </button>
            </div>
            
            {/* Image Previews */}
            {newProductImagePreviews.length > 0 && (
              <div className="products-images-preview-grid">
                {newProductImagePreviews.map((preview, index) => (
                  <div 
                    key={index} 
                    className={`products-image-preview-item ${mainImageIndex === index ? 'main-image' : ''}`}
                  >
                    <img
                      src={preview}
                      alt={`Preview ${index + 1}`}
                      className="products-preview-image"
                    />
                    <div className="products-image-actions">
                      <button
                        type="button"
                        className="products-remove-image-button"
                        onClick={() => removeNewImage(index)}
                        aria-label={`Remove image ${index + 1}`}
                      >
                        ×
                      </button>
                      <button
                        type="button"
                        className={`products-set-main-button ${mainImageIndex === index ? 'active' : ''}`}
                        onClick={() => setMainImageIndex(index)}
                        aria-label={`Set as main image`}
                      >
                        {mainImageIndex === index ? '★ Main' : '☆ Set Main'}
                      </button>
                    </div>
                  </div>
                ))}
              </div>
            )}
          </div>

          <div className="products-form-actions">
            <button
              onClick={handleCreateSubmit}
              className="products-create-button"
              aria-label="Create product"
              disabled={loading}
            >
              Create Product
            </button>
          </div>
        </div>
      )}

      {/* Error Display */}
      {error && (
        <div className="products-error" role="alert" aria-live="assertive">
          <span className="products-error-icon">⚠</span>
          <span>{error}</span>
          <button 
            className="products-retry-button" 
            onClick={handleRetry}
            aria-label="Retry loading products"
          >
            Retry
          </button>
        </div>
      )}

      {/* Loading State */}
      {loading && (
        <div className="products-loading" role="status" aria-live="polite">
          <div className="products-progress-bar"></div>
          <p>Loading products...</p>
        </div>
      )}

      {/* Products Table */}
      {!loading && filteredProducts.length === 0 && !error ? (
        <div className="products-empty" role="status">
          <p>{products.length === 0 ? 'No products found.' : 'No products match the current filters.'}</p>
        </div>
      ) : (
        <div className="products-table-container">
          <table className="products-table">
            <thead>
              <tr>
                <th>#</th>
                <th>Product Name</th>
                <th>Category</th>
                <th>Main Image</th>
                <th>Description</th>
                <th>Status</th>
                <th>Quantity</th>
                <th>Actions</th>
              </tr>
            </thead>
            <tbody>
              {currentProducts.map((product, index) => {
                const discontinued = isProductDiscontinued(product);
                return (
                  <React.Fragment key={product._id}>
                    <tr className={`products-table-row ${discontinued ? 'discontinued-row' : ''}`}>
                      <td>{startIndex + index + 1}</td>
                      <td>
                        {editingProductId === product._id ? (
                          <input
                            type="text"
                            value={editFormData.productName}
                            onChange={(e) => handleEditFieldChange(e, 'productName')}
                            className="products-form-input"
                            aria-label="Product name"
                            required
                          />
                        ) : (
                          product.productName || 'N/A'
                        )}
                      </td>
                      <td>
                        {editingProductId === product._id ? (
                          <select
                            value={editFormData.categoryId}
                            onChange={(e) => handleEditFieldChange(e, 'categoryId')}
                            className="products-field-select"
                            aria-label="Product category"
                            required
                          >
                            <option value="">Select Category</option>
                            {categories.map(category => (
                              <option key={category._id} value={category._id}>
                                {category.cat_name}
                              </option>
                            ))}
                          </select>
                        ) : (
                          getCategoryName(product.categoryId)
                        )}
                      </td>
                      <td>
                        {editingProductId === product._id ? (
                          <div className="products-edit-images">
                            {/* Existing Images */}
                            {editFormData.productImageIds?.map((img, idx) => (
                              <div key={idx} className={`products-image-preview-item ${editMainImageIndex === idx ? 'main-image' : ''}`}>
                                <img
                                  src={img.imageUrl}
                                  alt="Product"
                                  className="products-preview-image"
                                />
                                <div className="products-image-actions">
                                  <button
                                    type="button"
                                    className="products-remove-image-button"
                                    onClick={() => removeEditImage(idx, true)}
                                  >
                                    ×
                                  </button>
                                  <button
                                    type="button"
                                    className={`products-set-main-button ${editMainImageIndex === idx ? 'active' : ''}`}
                                    onClick={() => setEditMainImageIndex(idx)}
                                  >
                                    {editMainImageIndex === idx ? '★' : '☆'}
                                  </button>
                                </div>
                              </div>
                            ))}
                            
                            {/* New Images */}
                            {editImagePreviews.map((preview, idx) => {
                              const actualIndex = (editFormData.productImageIds?.length || 0) + idx;
                              return (
                                <div key={`new-${idx}`} className={`products-image-preview-item ${editMainImageIndex === actualIndex ? 'main-image' : ''}`}>
                                  <img
                                    src={preview}
                                    alt="New"
                                    className="products-preview-image"
                                  />
                                  <div className="products-image-actions">
                                    <button
                                      type="button"
                                      className="products-remove-image-button"
                                      onClick={() => removeEditImage(actualIndex, false)}
                                    >
                                      ×
                                    </button>
                                    <button
                                      type="button"
                                      className={`products-set-main-button ${editMainImageIndex === actualIndex ? 'active' : ''}`}
                                      onClick={() => setEditMainImageIndex(actualIndex)}
                                    >
                                      {editMainImageIndex === actualIndex ? '★' : '☆'}
                                    </button>
                                  </div>
                                </div>
                              );
                            })}
                            
                            {/* Add More Images Button */}
                            <div className="products-add-more-images">
                              <input
                                type="file"
                                accept="image/*"
                                multiple
                                onChange={handleEditImageFilesChange}
                                style={{ display: 'none' }}
                                id={`edit-images-${product._id}`}
                              />
                              <button
                                type="button"
                                className="products-add-image-button"
                                onClick={() => document.getElementById(`edit-images-${product._id}`).click()}
                              >
                                Add Images
                              </button>
                            </div>
<<<<<<< HEAD
                          </div>
                        ) : product.productImageIds && product.productImageIds.length > 0 ? (
                          <img
                            src={product.productImageIds.find(img => img.isMain)?.imageUrl || product.productImageIds[0]?.imageUrl}
                            alt={product.productName || 'Product'}
                            className="products-image"
                            onError={(e) => {
                              e.target.alt = 'Image not available';
                              e.target.style.opacity = '0.5';
                            }}
                          />
                        ) : (
                          'N/A'
                        )}
                      </td>
                      <td className="products-description">
                        {editingProductId === product._id ? (
                          <textarea
                            value={editFormData.description}
                            onChange={(e) => handleEditFieldChange(e, 'description')}
                            className="products-form-textarea"
                            aria-label="Product description"
                          />
                        ) : (
                          product.description ? `${product.description.substring(0, 50)}${product.description.length > 50 ? '...' : ''}` : 'N/A'
                        )}
                      </td>
                      <td>
                        {editingProductId === product._id ? (
                          <select
                            value={editFormData.productStatus}
                            onChange={(e) => handleEditFieldChange(e, 'productStatus')}
                            className="products-field-select"
                            aria-label="Product status"
                          >
                            {statusOptions.map(status => (
                              <option key={status} value={status}>{status}</option>
                            ))}
                          </select>
                        ) : (
                          <span className={getStatusBadgeClass(product.productStatus)}>
                            {discontinued ? 'Deleted' : product.productStatus || 'N/A'}
                          </span>
                        )}
                      </td>
                      <td>
                        {editingProductId === product._id ? (
                          <div className="products-action-buttons">
                            <button
                              onClick={() => handleUpdateSubmit(product._id)}
                              className="products-update-button"
                              aria-label={`Update product ${product._id}`}
                              disabled={loading || !editFormData.productName || !editFormData.categoryId}
                            >
                              Update
                            </button>
                            <button
                              onClick={handleCancelEdit}
                              className="products-cancel-button"
                              aria-label={`Cancel editing product ${product._id}`}
                              disabled={loading}
                            >
                              Cancel
                            </button>
                          </div>
                        ) : (
                          <div className="products-action-buttons">
                            <button
                              onClick={() => handleToggleDetails(product._id)}
                              className="products-toggle-details"
                              aria-label={selectedProductId === product._id ? `Hide details for product ${product._id}` : `View details for product ${product._id}`}
                              disabled={discontinued}
                            >
                              {selectedProductId === product._id ? 'Hide Details' : 'View Details'}
                            </button>
                            <button
                              onClick={() => handleEditProduct(product)}
                              className="products-edit-button"
                              aria-label={`Edit product ${product._id}`}
                              disabled={discontinued}
                            >
                              Edit
                            </button>
                            <button
                              onClick={() => deleteProduct(product._id)}
                              className="products-delete-button"
                              aria-label={`Delete product ${product._id}`}
                              disabled={discontinued}
                            >
                              Delete
                            </button>
                            <button
                              onClick={() => handleOpenAddVariantModal(product)}
                              className="products-add-variant-button"
                              aria-label={`Add variant for product ${product._id}`}
                              disabled={discontinued}
                            >
                              Add Variant
                            </button>
                          </div>
                        )}
=======
                          ) : null}
                        </div>
                      ) : product.imageURL ? (
                        <img
                          src={product.imageURL}
                          alt={product.pro_name || 'Product'}
                          className="products-image"
                          onError={(e) => {
                            e.target.alt = 'Image not available';
                            e.target.style.opacity = '0.5';
                          }}
                        />
                      ) : (
                        'N/A'
                      )}
                    </td>
                    <td className="products-description">
                      {editingProductId === product._id ? (
                        <textarea
                          value={editFormData.description}
                          onChange={(e) => handleEditFieldChange(e, 'description')}
                          className="products-form-textarea"
                          aria-label="Product description"
                        />
                      ) : (
                        product.description ? `${product.description.substring(0, 50)}${product.description.length > 50 ? '...' : ''}` : 'N/A'
                      )}
                    </td>
                    <td className={`products-status-${product.status_product?.toLowerCase() || 'unknown'}`}>
                      {editingProductId === product._id ? (
                        <select
                          value={editFormData.status_product}
                          onChange={(e) => handleEditFieldChange(e, 'status_product')}
                          className="products-field-select"
                          aria-label="Product status"
                        >
                          {statusOptions.map(status => (
                            <option key={status} value={status}>{status}</option>
                          ))}
                        </select>
                      ) : (
                        product.status_product || 'N/A'
                      )}
                    </td>
                    <td>
                      {typeof product.quantity === 'number' ? product.quantity : 0}
                    </td>
                    <td>
                      {editingProductId === product._id ? (
                        <div className="products-action-buttons">
                          <button
                            onClick={() => handleUpdateSubmit(product._id)}
                            className="products-update-button"
                            aria-label={`Update product ${product._id}`}
                            disabled={loading || !editFormData.pro_name || !editFormData.cat_id}
                          >
                            Update
                          </button>
                          <button
                            onClick={handleCancelEdit}
                            className="products-cancel-button"
                            aria-label={`Cancel editing product ${product._id}`}
                            disabled={loading}
                          >
                            Cancel
                          </button>
                        </div>
                      ) : (
                        <div className="products-action-buttons">
                          <button
                            onClick={() => handleToggleDetails(product._id)}
                            className="products-toggle-details"
                            aria-label={selectedProductId === product._id ? `Hide details for product ${product._id}` : `View details for product ${product._id}`}
                          >
                            {selectedProductId === product._id ? 'Hide Details' : 'View Details'}
                          </button>
                          <button
                            onClick={() => handleEditProduct(product)}
                            className="products-edit-button"
                            aria-label={`Edit product ${product._id}`}
                          >
                            Edit
                          </button>
                          <button
                            onClick={() => deleteProduct(product._id)}
                            className="products-delete-button"
                            aria-label={`Delete product ${product._id}`}
                          >
                            Delete
                          </button>
                        </div>
                      )}
                    </td>
                  </tr>
                  {selectedProductId === product._id && (
                    <tr className="products-details-row">
                      <td colSpan="9">
                        <div className="products-details-section">
                          <h2 className="products-details-title">Product Details</h2>
                          <p className="products-detail-description">
                            <strong>Description:</strong> {product.description || 'No description available'}
                          </p>
                        </div>
>>>>>>> a13efb35
                      </td>
                    </tr>
                    
                    {/* Product Details with Variants */}
                    {selectedProductId === product._id && (
                      <tr className="products-details-row">
                        <td colSpan="7">
                          <div className="products-details-section">
                            <h2 className="products-details-title">Product Details</h2>
                            
                            {/* Product Description */}
                            <div className="products-detail-info">
                              <p><strong>Description:</strong> {product.description || 'No description available'}</p>
                              <p><strong>Status:</strong> {product.productStatus}</p>
                            </div>

                            {/* Product Images */}
                            <div className="products-detail-images">
                              <h3>Product Images</h3>
                              <div className="products-images-gallery">
                                {product.productImageIds && product.productImageIds.length > 0 ? (
                                  product.productImageIds.map((img, idx) => (
                                    <div key={idx} className="products-gallery-item">
                                      <img src={img.imageUrl} alt={`Product ${idx + 1}`} />
                                      {img.isMain && <span className="main-badge">Main</span>}
                                    </div>
                                  ))
                                ) : (
                                  <p>No images available</p>
                                )}
                              </div>
                            </div>

                            {/* Product Variants */}
                            <div className="products-detail-variants">
                              <h3>Product Variants</h3>
                              {productVariants[product._id] ? (
                                productVariants[product._id].length > 0 ? (
                                  <div className="variants-table-wrapper">
                                    <table className="variants-table">
                                      <thead>
                                        <tr>
                                          <th>#</th>
                                          <th>Color</th>
                                          <th>Size</th>
                                          <th>Price</th>
                                          <th>Stock</th>
                                          <th>Image</th>
                                          <th>Status</th>
                                        </tr>
                                      </thead>
                                      <tbody>
                                        {productVariants[product._id].map((variant, vIdx) => (
                                          <tr key={variant._id}>
                                            <td>{vIdx + 1}</td>
                                            <td>{variant.productColorId?.color_name || 'N/A'}</td>
                                            <td>{variant.productSizeId?.size_name || 'N/A'}</td>
                                            <td>{new Intl.NumberFormat('vi-VN', { style: 'currency', currency: 'VND' }).format(variant.variantPrice || 0)}</td>
                                            <td>{variant.stockQuantity || 0}</td>
                                            <td>
                                              {variant.variantImage ? (
                                                <img src={variant.variantImage} alt="Variant" className="variant-image" />
                                              ) : 'N/A'}
                                            </td>
                                            <td>
                                              <span className={`variant-status-${variant.variantStatus}`}>
                                                {variant.variantStatus || 'N/A'}
                                              </span>
                                            </td>
                                          </tr>
                                        ))}
                                      </tbody>
                                    </table>
                                  </div>
                                ) : (
                                  <p className="no-variants-message">No variants available. Add variants to activate this product.</p>
                                )
                              ) : (
                                <div className="variants-loading">Loading variants...</div>
                              )}
                            </div>
                          </div>
                        </td>
                      </tr>
                    )}
                  </React.Fragment>
                );
              })}
            </tbody>
          </table>
        </div>
      )}

      {/* Pagination */}
      {filteredProducts.length > 0 && (
        <div className="products-pagination">
          <div className="products-pagination-info">
            Showing {startIndex + 1} to {Math.min(endIndex, filteredProducts.length)} of {filteredProducts.length} products
          </div>
          <div className="products-pagination-controls">
            <button
              className="products-pagination-button"
              onClick={handlePreviousPage}
              disabled={currentPage === 1}
              aria-label="Previous page"
            >
              Previous
            </button>
            
            <div className="products-pagination-pages">
              {Array.from({ length: totalPages }, (_, i) => i + 1).map(page => (
                <button
                  key={page}
                  className={`products-pagination-page ${currentPage === page ? 'active' : ''}`}
                  onClick={() => handlePageChange(page)}
                  aria-label={`Page ${page}`}
                >
                  {page}
                </button>
              ))}
            </div>
            
            <button
              className="products-pagination-button"
              onClick={handleNextPage}
              disabled={currentPage === totalPages}
              aria-label="Next page"
            >
              Next
            </button>
          </div>
        </div>
      )}

      {/* Add Variant Modal */}
      {showAddVariantModal && (
        <div className="products-modal-overlay" onClick={handleCloseAddVariantModal}>
          <div className="products-modal-content" onClick={(e) => e.stopPropagation()}>
            <div className="products-modal-header">
              <h2>Add New Variant</h2>
              <button 
                className="products-modal-close"
                onClick={handleCloseAddVariantModal}
                aria-label="Close modal"
              >
                ×
              </button>
            </div>
            
            <div className="products-modal-body">
              {selectedProductForVariant && (
                <p className="products-modal-subtitle">
                  Adding variant for: <strong>{selectedProductForVariant.productName}</strong>
                </p>
              )}

              <div className="products-modal-form">
                <div className="products-modal-form-row">
                  <div className="products-modal-form-group">
                    <label htmlFor="variant-color">Color *</label>
                    <select
                      id="variant-color"
                      value={newVariantForm.productColorId}
                      onChange={(e) => handleNewVariantFieldChange("productColorId", e.target.value)}
                      className="products-modal-select"
                      required
                    >
                      <option value="">Select Color</option>
                      {colors.map((color) => (
                        <option key={color._id} value={color._id}>
                          {color.color_name}
                        </option>
                      ))}
                    </select>
                  </div>

                  <div className="products-modal-form-group">
                    <label htmlFor="variant-size">Size *</label>
                    <select
                      id="variant-size"
                      value={newVariantForm.productSizeId}
                      onChange={(e) => handleNewVariantFieldChange("productSizeId", e.target.value)}
                      className="products-modal-select"
                      required
                    >
                      <option value="">Select Size</option>
                      {sizes.map((size) => (
                        <option key={size._id} value={size._id}>
                          {size.size_name}
                        </option>
                      ))}
                    </select>
                  </div>
                </div>

                <div className="products-modal-form-row">
                  <div className="products-modal-form-group">
                    <label htmlFor="variant-price">Price *</label>
                    <input
                      id="variant-price"
                      type="number"
                      step="0.01"
                      min="0"
                      value={newVariantForm.variantPrice}
                      onChange={(e) => handleNewVariantFieldChange("variantPrice", e.target.value)}
                      className="products-modal-input"
                      required
                    />
                  </div>

                  <div className="products-modal-form-group">
                    <label htmlFor="variant-stock">Stock Quantity *</label>
                    <input
                      id="variant-stock"
                      type="number"
                      min="0"
                      value={newVariantForm.stockQuantity}
                      onChange={(e) => handleNewVariantFieldChange("stockQuantity", e.target.value)}
                      className="products-modal-input"
                      required
                    />
                  </div>
                </div>

                <div className="products-modal-form-group products-modal-image-group">
                  <label htmlFor="variant-image">Variant Image *</label>
                  <input
                    id="variant-image"
                    type="file"
                    accept="image/*"
                    onChange={handleNewVariantImageChange}
                    className="products-modal-file-input"
                    style={{ display: 'none' }}
                  />
                  <button 
                    type="button" 
                    className="products-modal-image-button"
                    onClick={() => document.getElementById('variant-image').click()}
                  >
                    Add Variant Image
                  </button>
                  {newVariantImagePreview && (
                    <div className="products-modal-image-preview">
                      <img
                        src={newVariantImagePreview}
                        alt="Variant preview"
                        className="products-modal-preview-img"
                      />
                    </div>
                  )}
                </div>
              </div>
            </div>

            <div className="products-modal-footer">
              <button
                onClick={createVariant}
                className="products-modal-submit"
                disabled={loading}
              >
                Create Variant
              </button>
              <button
                onClick={handleCloseAddVariantModal}
                className="products-modal-cancel"
                disabled={loading}
              >
                Cancel
              </button>
            </div>
          </div>
        </div>
      )}
    </div>
  );
};

export default Products;<|MERGE_RESOLUTION|>--- conflicted
+++ resolved
@@ -22,7 +22,7 @@
   }
 );
 
-// API functions with retry logic
+// API functions
 const fetchWithRetry = async (url, options = {}, retries = 3, delay = 1000) => {
   for (let i = 0; i < retries; i++) {
     try {
@@ -41,37 +41,34 @@
   const [products, setProducts] = useState([]);
   const [filteredProducts, setFilteredProducts] = useState([]);
   const [categories, setCategories] = useState([]);
-  const [colors, setColors] = useState([]);
-  const [sizes, setSizes] = useState([]);
   const [selectedProductId, setSelectedProductId] = useState(null);
-  const [productVariants, setProductVariants] = useState({});
   const [editingProductId, setEditingProductId] = useState(null);
-  
-  // Edit form data for product
   const [editFormData, setEditFormData] = useState({
-    productName: '',
-    categoryId: '',
+    pro_name: '',
+    cat_id: '',
+    pro_price: '',
+    imageURL: '',
     description: '',
-    productStatus: '',
-    productImageIds: []
+    status_product: '',
   });
-  
-  // New product form
   const [newProductForm, setNewProductForm] = useState({
-    productName: '',
-    categoryId: '',
+    pro_name: '',
+    cat_id: '',
+    pro_price: '',
     description: '',
-    productStatus: 'pending',
+    status_product: 'active',
   });
-  const [newProductImages, setNewProductImages] = useState([]);
-  const [newProductImagePreviews, setNewProductImagePreviews] = useState([]);
-  const [mainImageIndex, setMainImageIndex] = useState(0);
+  const [newProductImageFile, setNewProductImageFile] = useState(null);
+  const [newProductImagePreview, setNewProductImagePreview] = useState('');
   
   // Filter states
   const [filters, setFilters] = useState({
     searchQuery: '',
     categoryFilter: '',
     statusFilter: '',
+    minPrice: '',
+    maxPrice: '',
+    hasImage: ''
   });
   const [showFilters, setShowFilters] = useState(false);
   
@@ -84,26 +81,11 @@
   const [loading, setLoading] = useState(false);
   const [toast, setToast] = useState(null);
   const navigate = useNavigate();
-  const [editImageFiles, setEditImageFiles] = useState([]);
-  const [editImagePreviews, setEditImagePreviews] = useState([]);
-  const [editMainImageIndex, setEditMainImageIndex] = useState(0);
-
-  // Add Variant Modal States
-  const [showAddVariantModal, setShowAddVariantModal] = useState(false);
-  const [selectedProductForVariant, setSelectedProductForVariant] = useState(null);
-  const [newVariantForm, setNewVariantForm] = useState({
-    productColorId: "",
-    productSizeId: "",
-    variantImage: "",
-    variantPrice: "",
-    stockQuantity: "",
-    variantStatus: "active",
-  });
-  const [newVariantImageFile, setNewVariantImageFile] = useState(null);
-  const [newVariantImagePreview, setNewVariantImagePreview] = useState("");
-
-  // Status options based on model
-  const statusOptions = ['active', 'inactive', 'pending', 'discontinued'];
+  const [editImageFile, setEditImageFile] = useState(null);
+  const [editImagePreview, setEditImagePreview] = useState('');
+
+  // Status options
+  const statusOptions = ['active', 'discontinued', 'out_of_stock'];
 
   // Apply filters to products
   const applyFilters = useCallback((productsList, filterSettings) => {
@@ -111,9 +93,9 @@
       // Search query filter
       if (filterSettings.searchQuery) {
         const query = filterSettings.searchQuery.toLowerCase();
-        const productName = product.productName?.toLowerCase() || '';
+        const productName = product.pro_name?.toLowerCase() || '';
         const description = product.description?.toLowerCase() || '';
-        const status = product.productStatus?.toLowerCase() || '';
+        const status = product.status_product?.toLowerCase() || '';
         const productId = product._id?.toLowerCase() || '';
         
         if (!productName.includes(query) && 
@@ -125,12 +107,28 @@
       }
 
       // Category filter
-      if (filterSettings.categoryFilter && product.categoryId?._id !== filterSettings.categoryFilter) {
+      if (filterSettings.categoryFilter && product.cat_id?._id !== filterSettings.categoryFilter) {
         return false;
       }
 
       // Status filter
-      if (filterSettings.statusFilter && product.productStatus !== filterSettings.statusFilter) {
+      if (filterSettings.statusFilter && product.status_product !== filterSettings.statusFilter) {
+        return false;
+      }
+
+      // Price range filter
+      if (filterSettings.minPrice && product.pro_price < parseFloat(filterSettings.minPrice)) {
+        return false;
+      }
+      if (filterSettings.maxPrice && product.pro_price > parseFloat(filterSettings.maxPrice)) {
+        return false;
+      }
+
+      // Image filter
+      if (filterSettings.hasImage === 'true' && (!product.imageURL || product.imageURL === '')) {
+        return false;
+      }
+      if (filterSettings.hasImage === 'false' && product.imageURL && product.imageURL !== '') {
         return false;
       }
 
@@ -141,7 +139,7 @@
   // Update filtered products when products or filters change
   useEffect(() => {
     setFilteredProducts(applyFilters(products, filters));
-    setCurrentPage(1);
+    setCurrentPage(1); // Reset to first page when filters change
   }, [products, filters, applyFilters]);
 
   // Pagination calculations
@@ -169,7 +167,10 @@
   const hasActiveFilters = useCallback(() => {
     return filters.searchQuery || 
            filters.categoryFilter || 
-           filters.statusFilter;
+           filters.statusFilter || 
+           filters.minPrice || 
+           filters.maxPrice || 
+           filters.hasImage;
   }, [filters]);
 
   // Auto-dismiss toast
@@ -182,20 +183,10 @@
     }
   }, [toast]);
 
-  // Prevent body scroll when modal is open
-  useEffect(() => {
-    if (showAddVariantModal) {
-      document.body.style.overflow = 'hidden';
-    } else {
-      document.body.style.overflow = 'unset';
-    }
-    return () => {
-      document.body.style.overflow = 'unset';
-    };
-  }, [showAddVariantModal]);
-
-  // Fetch categories
+  // Fetch categories and products sequentially
   const fetchCategories = useCallback(async () => {
+    setLoading(true);
+    setError('');
     try {
       const token = localStorage.getItem('token');
       if (!token) throw new Error('No authentication token found');
@@ -205,39 +196,13 @@
       console.log('Fetched categories:', response);
       setCategories(Array.isArray(response) ? response : []);
     } catch (err) {
+      setError(err.message || 'Failed to load categories');
       console.error('Fetch categories error:', err);
-    }
-  }, []);
-
-  // Fetch colors
-  const fetchColors = useCallback(async () => {
-    try {
-      const token = localStorage.getItem('token');
-      if (!token) throw new Error('No authentication token found');
-      const response = await fetchWithRetry('/specifications/color', {
-        headers: { Authorization: `Bearer ${token}` },
-      });
-      setColors(Array.isArray(response) ? response : []);
-    } catch (err) {
-      console.error('Fetch colors error:', err);
-    }
-  }, []);
-
-  // Fetch sizes
-  const fetchSizes = useCallback(async () => {
-    try {
-      const token = localStorage.getItem('token');
-      if (!token) throw new Error('No authentication token found');
-      const response = await fetchWithRetry('/specifications/size', {
-        headers: { Authorization: `Bearer ${token}` },
-      });
-      setSizes(Array.isArray(response) ? response : []);
-    } catch (err) {
-      console.error('Fetch sizes error:', err);
-    }
-  }, []);
-
-  // Fetch products using NEW API
+    } finally {
+      setLoading(false);
+    }
+  }, []);
+
   const fetchProducts = useCallback(async () => {
     if (!user?._id) {
       setError('User not authenticated');
@@ -248,13 +213,11 @@
     try {
       const token = localStorage.getItem('token');
       if (!token) throw new Error('No authentication token found');
-      const response = await fetchWithRetry('/new-products', {
+      const response = await fetchWithRetry('/products', {
         headers: { Authorization: `Bearer ${token}` },
       });
-      console.log('Fetched new products:', response);
-      // Response structure: { success: true, data: [...], message: "..." }
-      const productsData = response.data || response;
-      setProducts(Array.isArray(productsData) ? productsData : []);
+      console.log('Fetched products:', response);
+      setProducts(Array.isArray(response) ? response : []);
     } catch (err) {
       setError(err.message || 'Failed to load products');
       console.error('Fetch products error:', err);
@@ -263,35 +226,10 @@
     }
   }, [user]);
 
-  // Fetch variants for a specific product
-  const fetchProductVariants = useCallback(async (productId) => {
-    try {
-      const token = localStorage.getItem('token');
-      if (!token) throw new Error('No authentication token found');
-      const response = await fetchWithRetry(`/new-variants?productId=${productId}`, {
-        headers: { Authorization: `Bearer ${token}` },
-      });
-      console.log(`Fetched variants for product ${productId}:`, response);
-      const variantsData = response.data || response;
-      setProductVariants(prev => ({
-        ...prev,
-        [productId]: Array.isArray(variantsData) ? variantsData : []
-      }));
-    } catch (err) {
-      console.error('Fetch variants error:', err);
-      setProductVariants(prev => ({
-        ...prev,
-        [productId]: []
-      }));
-    }
-  }, []);
-
   const fetchData = useCallback(async () => {
     await fetchCategories();
-    await fetchColors();
-    await fetchSizes();
     await fetchProducts();
-  }, [fetchCategories, fetchColors, fetchSizes, fetchProducts]);
+  }, [fetchCategories, fetchProducts]);
 
   // Handle filter changes
   const handleFilterChange = useCallback((field, value) => {
@@ -304,6 +242,9 @@
       searchQuery: '',
       categoryFilter: '',
       statusFilter: '',
+      minPrice: '',
+      maxPrice: '',
+      hasImage: ''
     });
   }, []);
 
@@ -327,105 +268,74 @@
     return response.data?.url || '';
   }, []);
 
-  // Handle multiple image file selection (Add form)
-  const handleNewImageFilesChange = useCallback((e) => {
-    const files = Array.from(e.target.files || []);
-    if (files.length === 0) return;
-
-    // Validate all files are images
-    const allImagesValid = files.every(file => file.type.startsWith('image/'));
-    if (!allImagesValid) {
-      setToast({ type: 'error', message: 'All files must be images' });
-      e.target.value = '';
-      return;
-    }
-
-    setNewProductImages(prev => [...prev, ...files]);
-    
-    // Create previews
-    files.forEach(file => {
-      const reader = new FileReader();
-      reader.onloadend = () => {
-        setNewProductImagePreviews(prev => [...prev, reader.result]);
-      };
-      reader.readAsDataURL(file);
-    });
-  }, []);
-
-  // Remove an image from new product form
-  const removeNewImage = useCallback((index) => {
-    setNewProductImages(prev => prev.filter((_, i) => i !== index));
-    setNewProductImagePreviews(prev => prev.filter((_, i) => i !== index));
-    // Adjust main image index if needed
-    if (mainImageIndex === index) {
-      setMainImageIndex(0);
-    } else if (mainImageIndex > index) {
-      setMainImageIndex(prev => prev - 1);
-    }
-  }, [mainImageIndex]);
-
-  // Handle multiple image file selection (Edit form)
-  const handleEditImageFilesChange = useCallback((e) => {
-    const files = Array.from(e.target.files || []);
-    if (files.length === 0) return;
-
-    // Validate all files are images
-    const allImagesValid = files.every(file => file.type.startsWith('image/'));
-    if (!allImagesValid) {
-      setToast({ type: 'error', message: 'All files must be images' });
-      e.target.value = '';
-      return;
-    }
-
-    setEditImageFiles(prev => [...prev, ...files]);
-    
-    // Create previews
-    files.forEach(file => {
-      const reader = new FileReader();
-      reader.onloadend = () => {
-        setEditImagePreviews(prev => [...prev, reader.result]);
-      };
-      reader.readAsDataURL(file);
-    });
-  }, []);
-
-  // Remove an image from edit form
-  const removeEditImage = useCallback((index, isExisting) => {
-    if (isExisting) {
-      // Remove from existing images
-      setEditFormData(prev => ({
-        ...prev,
-        productImageIds: prev.productImageIds.filter((_, i) => i !== index)
-      }));
+  // Handle file selection (Add form)
+  const handleNewImageFileChange = useCallback((e) => {
+    const file = e.target.files && e.target.files[0];
+    if (file) {
+      // Validate file type - must be an image
+      if (!file.type.startsWith('image/')) {
+        setToast({ type: 'error', message: 'Product update failed, information remains unchanged' });
+        setNewProductImageFile(null);
+        setNewProductImagePreview('');
+        // Reset the file input
+        e.target.value = '';
+        return;
+      }
+      setNewProductImageFile(file);
+      setNewProductImagePreview(URL.createObjectURL(file));
     } else {
-      // Remove from new images
-      const adjustedIndex = index - (editFormData.productImageIds?.length || 0);
-      setEditImageFiles(prev => prev.filter((_, i) => i !== adjustedIndex));
-      setEditImagePreviews(prev => prev.filter((_, i) => i !== adjustedIndex));
-    }
-    
-    // Adjust main image index if needed
-    if (editMainImageIndex === index) {
-      setEditMainImageIndex(0);
-    } else if (editMainImageIndex > index) {
-      setEditMainImageIndex(prev => prev - 1);
-    }
-  }, [editFormData.productImageIds, editMainImageIndex]);
-
-  // Create product using NEW API
+      setNewProductImageFile(null);
+      setNewProductImagePreview('');
+    }
+  }, []);
+
+  // Handle file selection (Edit form)
+  const handleEditImageFileChange = useCallback((e) => {
+    const file = e.target.files && e.target.files[0];
+    if (file) {
+      // Validate file type - must be an image
+      if (!file.type.startsWith('image/')) {
+        setToast({ type: 'error', message: 'Product update failed, information remains unchanged' });
+        setEditImageFile(null);
+        setEditImagePreview('');
+        // Reset the file input
+        e.target.value = '';
+        return;
+      }
+      setEditImageFile(file);
+      setEditImagePreview(URL.createObjectURL(file));
+    } else {
+      setEditImageFile(null);
+      setEditImagePreview('');
+    }
+  }, []);
+
+  // Create product
   const createProduct = useCallback(async () => {
     setLoading(true);
     setError('');
     setToast(null);
 
     // Validate form
-    if (!newProductForm.productName || !newProductForm.categoryId) {
-      setError('Product name and category are required');
+    if (!newProductForm.pro_name || !newProductForm.cat_id || !newProductForm.pro_price) {
+      setError('Product name, category, and price are required');
       setLoading(false);
       return;
     }
-    if (newProductImages.length === 0) {
-      setError('Please upload at least one product image');
+    if (isNaN(newProductForm.pro_price) || newProductForm.pro_price <= 0) {
+      setError('Price must be a positive number');
+      setLoading(false);
+      return;
+    }
+    if (!newProductImageFile) {
+      setError('Please upload a product image');
+      setLoading(false);
+      return;
+    }
+    // Additional validation to ensure file is an image
+    if (!newProductImageFile.type.startsWith('image/')) {
+      setError('Product update failed, information remains unchanged');
+      setToast({ type: 'error', message: 'Product update failed, information remains unchanged' });
       setLoading(false);
       return;
     }
@@ -433,101 +343,93 @@
     try {
       const token = localStorage.getItem('token');
       if (!token) throw new Error('No authentication token found');
-      
-      // Upload all images
-      const uploadedImageUrls = await Promise.all(
-        newProductImages.map(file => uploadSingleImage(file))
-      );
-
-      // Prepare image data with isMain flag
-      const imageData = uploadedImageUrls.map((url, index) => ({
-        imageUrl: url,
-        isMain: index === mainImageIndex
-      }));
-
-      // Create product with images
-      const response = await apiClient.post('/new-products', {
+      const imageURLToUse = await uploadSingleImage(newProductImageFile);
+      if (!imageURLToUse) {
+        throw new Error('Image upload failed');
+      }
+      const response = await apiClient.post('/products', {
         ...newProductForm,
-        productImageIds: imageData,
-        productStatus: 'pending' // Set to pending by default (no variants yet)
+        imageURL: imageURLToUse,
+        pro_price: parseFloat(newProductForm.pro_price),
       }, {
         headers: { Authorization: `Bearer ${token}` },
       });
-      
       console.log('Product created:', response.data);
-      const newProduct = response.data.data || response.data;
+      // Normalize the response to match the populated format
+      const newProduct = {
+        ...response.data.product,
+        cat_id: categories.find(cat => cat._id === newProductForm.cat_id) || { _id: newProductForm.cat_id, cat_name: 'N/A' },
+      };
       setProducts(prev => [...prev, newProduct]);
-      setToast({ type: 'success', message: 'Product created successfully. Add variants to activate it.' });
-      
-      // Reset form
+      setToast({ type: 'success', message: 'Product created successfully' });
       setNewProductForm({
-        productName: '',
-        categoryId: '',
+        pro_name: '',
+        cat_id: '',
+        pro_price: '',
         description: '',
-        productStatus: 'pending',
+        status_product: 'active',
       });
-      setNewProductImages([]);
-      setNewProductImagePreviews([]);
-      setMainImageIndex(0);
+      setNewProductImageFile(null);
+      setNewProductImagePreview('');
       setShowAddForm(false);
     } catch (err) {
-      const errorMessage = err.response?.data?.message || err.message || 'Failed to create product';
-      setError(errorMessage);
-      setToast({ type: 'error', message: errorMessage });
+      setError(err.message || 'Failed to create product');
+      setToast({ type: 'error', message: err.message || 'Failed to create product' });
       console.error('Create product error:', err);
     } finally {
       setLoading(false);
     }
-  }, [newProductForm, newProductImages, mainImageIndex, uploadSingleImage]);
-
-  // Update product using NEW API
+  }, [newProductForm, categories]);
+
+  // Update product
   const updateProduct = useCallback(async (productId) => {
     setLoading(true);
     setError('');
     setToast(null);
 
     // Validate form
-    if (!editFormData.productName || !editFormData.categoryId) {
+    if (!editFormData.pro_name || !editFormData.cat_id) {
       setError('Product name and category are required');
       setLoading(false);
       return;
     }
+    if (isNaN(editFormData.pro_price) || editFormData.pro_price <= 0) {
+      setError('Price must be a positive number');
+      setLoading(false);
+      return;
+    }
+    // Additional validation to ensure file is an image if editing image
+    if (editImageFile && !editImageFile.type.startsWith('image/')) {
+      setError('Product update failed, information remains unchanged');
+      setToast({ type: 'error', message: 'Product update failed, information remains unchanged' });
+      setLoading(false);
+      return;
+    }
 
     try {
       const token = localStorage.getItem('token');
       if (!token) throw new Error('No authentication token found');
-      
-      // Upload new images if any
-      let updatedImageData = [...(editFormData.productImageIds || [])];
-      
-      if (editImageFiles.length > 0) {
-        const uploadedImageUrls = await Promise.all(
-          editImageFiles.map(file => uploadSingleImage(file))
-        );
-        
-        // Add new images to the array
-        const newImages = uploadedImageUrls.map(url => ({
-          imageUrl: url,
-          isMain: false
-        }));
-        updatedImageData = [...updatedImageData, ...newImages];
+      let imageURLToUse = editFormData.imageURL;
+      if (editImageFile) {
+        imageURLToUse = await uploadSingleImage(editImageFile);
+        if (!imageURLToUse) {
+          throw new Error('Image upload failed');
+        }
       }
-
-      // Set the main image
-      updatedImageData = updatedImageData.map((img, index) => ({
-        ...img,
-        isMain: index === editMainImageIndex
-      }));
-
-      const response = await apiClient.put(`/new-products/${productId}`, {
+      const response = await apiClient.put(`/products/${productId}`, {
         ...editFormData,
-        productImageIds: updatedImageData,
+        imageURL: imageURLToUse,
+        pro_price: parseFloat(editFormData.pro_price),
       }, {
         headers: { Authorization: `Bearer ${token}` },
       });
-      
       console.log('Product updated:', response.data);
-      const updatedProduct = response.data.data || response.data;
+      // Normalize the response to match the populated format
+      const updatedProduct = {
+        ...response.data.product,
+        imageURL: imageURLToUse, // Ensure the new image URL is used
+        cat_id: categories.find(cat => cat._id === editFormData.cat_id) || { _id: editFormData.cat_id, cat_name: 'N/A' },
+      };
       setProducts(prev =>
         prev.map(product =>
           product._id === productId ? updatedProduct : product
@@ -536,28 +438,27 @@
       setToast({ type: 'success', message: 'Product updated successfully' });
       setEditingProductId(null);
       setEditFormData({
-        productName: '',
-        categoryId: '',
+        pro_name: '',
+        cat_id: '',
+        pro_price: '',
+        imageURL: '',
         description: '',
-        productStatus: '',
-        productImageIds: []
+        status_product: '',
       });
-      setEditImageFiles([]);
-      setEditImagePreviews([]);
-      setEditMainImageIndex(0);
+      setEditImageFile(null);
+      setEditImagePreview('');
     } catch (err) {
-      const errorMessage = err.response?.data?.message || err.message || 'Failed to update product';
-      setError(errorMessage);
-      setToast({ type: 'error', message: errorMessage });
+      setError(err.message || 'Failed to update product');
+      setToast({ type: 'error', message: err.message || 'Failed to update product' });
       console.error('Update product error:', err);
     } finally {
       setLoading(false);
     }
-  }, [editFormData, editImageFiles, editMainImageIndex, uploadSingleImage]);
-
-  // Delete product (soft delete) using NEW API
+  }, [editFormData, categories, editImageFile, uploadSingleImage]);
+
+  // Delete product
   const deleteProduct = useCallback(async (productId) => {
-    if (!window.confirm('Are you sure you want to delete this product? This action will mark it as discontinued.')) return;
+    if (!window.confirm('Are you sure you want to delete this product?')) return;
 
     setLoading(true);
     setError('');
@@ -566,29 +467,17 @@
     try {
       const token = localStorage.getItem('token');
       if (!token) throw new Error('No authentication token found');
-      
-      await apiClient.delete(`/new-products/${productId}`, {
+      await apiClient.delete(`/products/${productId}`, {
         headers: { Authorization: `Bearer ${token}` },
       });
-      
       console.log('Product deleted:', productId);
-      
-      // Update the product status to discontinued instead of removing it
-      setProducts(prev => 
-        prev.map(product => 
-          product._id === productId 
-            ? { ...product, productStatus: 'discontinued' }
-            : product
-        )
-      );
-      
-      setToast({ type: 'success', message: 'Product marked as discontinued successfully' });
+      setProducts(prev => prev.filter(product => product._id !== productId));
+      setToast({ type: 'success', message: 'Product deleted successfully' });
       if (selectedProductId === productId) setSelectedProductId(null);
       if (editingProductId === productId) setEditingProductId(null);
     } catch (err) {
-      const errorMessage = err.response?.data?.message || err.message || 'Failed to delete product';
-      setError(errorMessage);
-      setToast({ type: 'error', message: errorMessage });
+      setError(err.message || 'Failed to delete product');
+      setToast({ type: 'error', message: err.message || 'Failed to delete product' });
       console.error('Delete product error:', err);
     } finally {
       setLoading(false);
@@ -609,49 +498,39 @@
     }
   }, [user, isAuthLoading, navigate, fetchData]);
 
-  // Toggle product details visibility and fetch variants
+  // Toggle product details visibility
   const handleToggleDetails = useCallback((productId) => {
-    if (selectedProductId === productId) {
-      setSelectedProductId(null);
-    } else {
-      setSelectedProductId(productId);
-      // Fetch variants if not already loaded
-      if (!productVariants[productId]) {
-        fetchProductVariants(productId);
-      }
-    }
-  }, [selectedProductId, productVariants, fetchProductVariants]);
+    setSelectedProductId(prev => prev === productId ? null : productId);
+  }, []);
 
   // Start editing product
   const handleEditProduct = useCallback((product) => {
     setEditingProductId(product._id);
     setEditFormData({
-      productName: product.productName || '',
-      categoryId: product.categoryId?._id || product.categoryId || '',
+      pro_name: product.pro_name || '',
+      cat_id: product.cat_id?._id || product.cat_id || '',
+      pro_price: product.pro_price ? product.pro_price.toFixed(2) : '',
+      imageURL: product.imageURL || '',
       description: product.description || '',
-      productStatus: product.productStatus || 'pending',
-      productImageIds: product.productImageIds || []
+      status_product: product.status_product || 'active',
     });
-    setEditImageFiles([]);
-    setEditImagePreviews([]);
-    // Find the main image index
-    const mainIndex = product.productImageIds?.findIndex(img => img.isMain) || 0;
-    setEditMainImageIndex(mainIndex >= 0 ? mainIndex : 0);
+    setEditImageFile(null);
+    setEditImagePreview('');
   }, []);
 
   // Cancel editing
   const handleCancelEdit = useCallback(() => {
     setEditingProductId(null);
     setEditFormData({
-      productName: '',
-      categoryId: '',
+      pro_name: '',
+      cat_id: '',
+      pro_price: '',
+      imageURL: '',
       description: '',
-      productStatus: '',
-      productImageIds: []
+      status_product: '',
     });
-    setEditImageFiles([]);
-    setEditImagePreviews([]);
-    setEditMainImageIndex(0);
+    setEditImageFile(null);
+    setEditImagePreview('');
   }, []);
 
   // Handle field change for edit form
@@ -678,14 +557,13 @@
   const toggleAddForm = useCallback(() => {
     setShowAddForm(prev => !prev);
     setNewProductForm({
-      productName: '',
-      categoryId: '',
+      pro_name: '',
+      cat_id: '',
+      pro_price: '',
+      imageURL: '',
       description: '',
-      productStatus: 'pending',
+      status_product: 'active',
     });
-    setNewProductImages([]);
-    setNewProductImagePreviews([]);
-    setMainImageIndex(0);
     setError('');
   }, []);
 
@@ -694,152 +572,20 @@
     fetchData();
   }, [fetchData]);
 
-  // Handle opening Add Variant modal
-  const handleOpenAddVariantModal = useCallback((product) => {
-    setSelectedProductForVariant(product);
-    setShowAddVariantModal(true);
-    setNewVariantForm({
-      productColorId: "",
-      productSizeId: "",
-      variantImage: "",
-      variantPrice: "",
-      stockQuantity: "",
-      variantStatus: "active",
-    });
-    setNewVariantImageFile(null);
-    setNewVariantImagePreview("");
-  }, []);
-
-  // Handle closing Add Variant modal
-  const handleCloseAddVariantModal = useCallback(() => {
-    setShowAddVariantModal(false);
-    setSelectedProductForVariant(null);
-    setNewVariantForm({
-      productColorId: "",
-      productSizeId: "",
-      variantImage: "",
-      variantPrice: "",
-      stockQuantity: "",
-      variantStatus: "active",
-    });
-    setNewVariantImageFile(null);
-    setNewVariantImagePreview("");
-  }, []);
-
-  // Handle variant image file change
-  const handleNewVariantImageChange = useCallback((e) => {
-    const file = e.target.files && e.target.files[0];
-    if (file) {
-      if (!file.type.startsWith('image/')) {
-        setToast({ type: 'error', message: 'File must be an image' });
-        e.target.value = '';
-        return;
-      }
-      setNewVariantImageFile(file);
-      setNewVariantImagePreview(URL.createObjectURL(file));
-    } else {
-      setNewVariantImageFile(null);
-      setNewVariantImagePreview('');
-    }
-  }, []);
-
-  // Handle field change for new variant form
-  const handleNewVariantFieldChange = useCallback((field, value) => {
-    setNewVariantForm((prev) => ({ ...prev, [field]: value }));
-  }, []);
-
-  // Create variant
-  const createVariant = useCallback(async () => {
-    setLoading(true);
-    setError("");
-    setToast(null);
-
-    // Validate form
-    if (!newVariantForm.productColorId || !newVariantForm.productSizeId) {
-      setError("Color and size are required");
-      setLoading(false);
-      return;
-    }
-    if (!newVariantForm.variantPrice || parseFloat(newVariantForm.variantPrice) < 0) {
-      setError("Valid price is required");
-      setLoading(false);
-      return;
-    }
-    if (!newVariantForm.stockQuantity || parseInt(newVariantForm.stockQuantity) < 0) {
-      setError("Valid stock quantity is required");
-      setLoading(false);
-      return;
-    }
-    if (!newVariantImageFile) {
-      setError("Please upload a variant image");
-      setLoading(false);
-      return;
-    }
-
-    try {
-      const token = localStorage.getItem("token");
-      if (!token) throw new Error("No authentication token found");
-
-      // Upload variant image
-      const variantImageUrl = await uploadSingleImage(newVariantImageFile);
-      if (!variantImageUrl) {
-        throw new Error('Image upload failed');
-      }
-
-      const response = await apiClient.post("/new-variants", {
-        productId: selectedProductForVariant._id,
-        productColorId: newVariantForm.productColorId,
-        productSizeId: newVariantForm.productSizeId,
-        variantImage: variantImageUrl,
-        variantPrice: parseFloat(newVariantForm.variantPrice),
-        stockQuantity: parseInt(newVariantForm.stockQuantity),
-        variantStatus: newVariantForm.variantStatus,
-      }, {
-        headers: { Authorization: `Bearer ${token}` },
-      });
-      
-      console.log('Variant created:', response.data);
-      
-      setToast({ type: "success", message: "Variant created successfully" });
-      
-      // Refresh variants for the product
-      fetchProductVariants(selectedProductForVariant._id);
-      
-      // Close modal and reset form
-      handleCloseAddVariantModal();
-    } catch (err) {
-      const errorMessage = err.response?.data?.message || err.message || 'Failed to create variant';
-      setError(errorMessage);
-      setToast({ type: "error", message: errorMessage });
-      console.error("Create variant error:", err);
-    } finally {
-      setLoading(false);
-    }
-  }, [newVariantForm, newVariantImageFile, selectedProductForVariant, uploadSingleImage, fetchProductVariants, handleCloseAddVariantModal]);
+  // Format price
+  const formatPrice = useCallback((price) => {
+    if (typeof price !== 'number' || isNaN(price)) return 'N/A';
+    return new Intl.NumberFormat('vi-VN', { style: 'currency', currency: 'VND' }).format(price);
+  }, []);
 
   // Get category name by ID
   const getCategoryName = useCallback((catId) => {
     if (!catId) return 'N/A';
+    // Handle both populated object and string ID
     const catIdString = typeof catId === 'object' ? catId._id : catId;
     const category = categories.find(cat => cat._id === catIdString);
     return category?.cat_name || 'N/A';
   }, [categories]);
-
-  // Get status badge class
-  const getStatusBadgeClass = useCallback((status) => {
-    switch(status) {
-      case 'active': return 'products-status-active';
-      case 'inactive': return 'products-status-inactive';
-      case 'pending': return 'products-status-pending';
-      case 'discontinued': return 'products-status-discontinued';
-      default: return 'products-status-unknown';
-    }
-  }, []);
-
-  // Check if product is discontinued
-  const isProductDiscontinued = useCallback((product) => {
-    return product.productStatus === 'discontinued';
-  }, []);
 
   // Show loading state while auth is being verified
   if (isAuthLoading) {
@@ -942,6 +688,50 @@
                   ))}
                 </select>
               </div>
+
+              {/* Price Range Filters */}
+              <div className="products-filter-group">
+                <label htmlFor="minPrice" className="products-filter-label">Min Price</label>
+                <input
+                  type="number"
+                  id="minPrice"
+                  value={filters.minPrice}
+                  onChange={(e) => handleFilterChange('minPrice', e.target.value)}
+                  placeholder="0.00"
+                  step="0.01"
+                  min="0"
+                  className="products-filter-input"
+                />
+              </div>
+
+              <div className="products-filter-group">
+                <label htmlFor="maxPrice" className="products-filter-label">Max Price</label>
+                <input
+                  type="number"
+                  id="maxPrice"
+                  value={filters.maxPrice}
+                  onChange={(e) => handleFilterChange('maxPrice', e.target.value)}
+                  placeholder="999.99"
+                  step="0.01"
+                  min="0"
+                  className="products-filter-input"
+                />
+              </div>
+
+              {/* Image Filter */}
+              <div className="products-filter-group">
+                <label htmlFor="hasImage" className="products-filter-label">Image Status</label>
+                <select
+                  id="hasImage"
+                  value={filters.hasImage}
+                  onChange={(e) => handleFilterChange('hasImage', e.target.value)}
+                  className="products-filter-select"
+                >
+                  <option value="">All Products</option>
+                  <option value="true">With Image</option>
+                  <option value="false">Without Image</option>
+                </select>
+              </div>
             </div>
           </div>
 
@@ -965,15 +755,14 @@
       {showAddForm && (
         <div className="products-add-form">
           <h2 className="products-form-title">Add New Product</h2>
-          <p className="products-form-subtitle">Create a product first, then add variants to activate it.</p>
           <div className="products-form-grid">
             <div className="products-form-group">
-              <label htmlFor="new-product-name">Product Name *</label>
+              <label htmlFor="new-pro-name">Product Name *</label>
               <input
-                id="new-product-name"
+                id="new-pro-name"
                 type="text"
-                value={newProductForm.productName}
-                onChange={(e) => handleNewProductFieldChange(e, 'productName')}
+                value={newProductForm.pro_name}
+                onChange={(e) => handleNewProductFieldChange(e, 'pro_name')}
                 className="products-form-input"
                 aria-label="Product name"
                 required
@@ -983,8 +772,8 @@
               <label htmlFor="new-cat-id">Category *</label>
               <select
                 id="new-cat-id"
-                value={newProductForm.categoryId}
-                onChange={(e) => handleNewProductFieldChange(e, 'categoryId')}
+                value={newProductForm.cat_id}
+                onChange={(e) => handleNewProductFieldChange(e, 'cat_id')}
                 className="products-form-select"
                 aria-label="Product category"
                 required
@@ -997,10 +786,57 @@
                 ))}
               </select>
             </div>
+            <div className="products-form-group">
+              <label htmlFor="new-pro-price">Price *</label>
+              <input
+                id="new-pro-price"
+                type="number"
+                step="0.01"
+                value={newProductForm.pro_price}
+                onChange={(e) => handleNewProductFieldChange(e, 'pro_price')}
+                className="products-form-input"
+                aria-label="Product price"
+                required
+              />
+            </div>
+            <div className="products-form-group products-file-group">
+              <label htmlFor="new-image-file">Upload Image</label>
+              <div className="products-file-input">
+                <input
+                  id="new-image-file"
+                  type="file"
+                  accept="image/*"
+                  onChange={handleNewImageFileChange}
+                  aria-label="Upload product image file"
+                />
+              </div>
+              {newProductImagePreview && (
+                <div className="products-image-preview">
+                  <img
+                    src={newProductImagePreview}
+                    alt="Preview"
+                    className="products-image"
+                  />
+                </div>
+              )}
+            </div>
+            <div className="products-form-group products-status-group">
+              <label htmlFor="new-status-product">Status</label>
+              <select
+                id="new-status-product"
+                value={newProductForm.status_product}
+                onChange={(e) => handleNewProductFieldChange(e, 'status_product')}
+                className="products-form-select"
+                aria-label="Product status"
+              >
+                {statusOptions.map(status => (
+                  <option key={status} value={status}>{status}</option>
+                ))}
+              </select>
+            </div>
           </div>
-          
           <div className="products-form-group products-description-group">
-            <label htmlFor="new-description">Description *</label>
+            <label htmlFor="new-description">Description</label>
             <textarea
               id="new-description"
               value={newProductForm.description}
@@ -1008,69 +844,8 @@
               className="products-form-textarea products-description-textarea"
               aria-label="Product description"
               placeholder="Enter product description..."
-              required
             />
           </div>
-
-          {/* Multiple Image Upload */}
-          <div className="products-form-group products-images-group">
-            <label htmlFor="new-image-files">Product Images *</label>
-            <div className="products-file-input-wrapper">
-              <input
-                id="new-image-files"
-                type="file"
-                accept="image/*"
-                multiple
-                onChange={handleNewImageFilesChange}
-                className="products-file-input"
-                aria-label="Upload product images"
-              />
-              <button 
-                type="button" 
-                className="products-add-image-button"
-                onClick={() => document.getElementById('new-image-files').click()}
-              >
-                Add Images
-              </button>
-            </div>
-            
-            {/* Image Previews */}
-            {newProductImagePreviews.length > 0 && (
-              <div className="products-images-preview-grid">
-                {newProductImagePreviews.map((preview, index) => (
-                  <div 
-                    key={index} 
-                    className={`products-image-preview-item ${mainImageIndex === index ? 'main-image' : ''}`}
-                  >
-                    <img
-                      src={preview}
-                      alt={`Preview ${index + 1}`}
-                      className="products-preview-image"
-                    />
-                    <div className="products-image-actions">
-                      <button
-                        type="button"
-                        className="products-remove-image-button"
-                        onClick={() => removeNewImage(index)}
-                        aria-label={`Remove image ${index + 1}`}
-                      >
-                        ×
-                      </button>
-                      <button
-                        type="button"
-                        className={`products-set-main-button ${mainImageIndex === index ? 'active' : ''}`}
-                        onClick={() => setMainImageIndex(index)}
-                        aria-label={`Set as main image`}
-                      >
-                        {mainImageIndex === index ? '★ Main' : '☆ Set Main'}
-                      </button>
-                    </div>
-                  </div>
-                ))}
-              </div>
-            )}
-          </div>
-
           <div className="products-form-actions">
             <button
               onClick={handleCreateSubmit}
@@ -1079,6 +854,14 @@
               disabled={loading}
             >
               Create Product
+            </button>
+            <button
+              onClick={toggleAddForm}
+              className="products-cancel-button"
+              aria-label="Cancel creating product"
+              disabled={loading}
+            >
+              Cancel
             </button>
           </div>
         </div>
@@ -1120,235 +903,92 @@
                 <th>#</th>
                 <th>Product Name</th>
                 <th>Category</th>
-                <th>Main Image</th>
+                <th>Price</th>
+                <th>Image</th>
                 <th>Description</th>
                 <th>Status</th>
-                <th>Quantity</th>
                 <th>Actions</th>
               </tr>
             </thead>
             <tbody>
-              {currentProducts.map((product, index) => {
-                const discontinued = isProductDiscontinued(product);
-                return (
-                  <React.Fragment key={product._id}>
-                    <tr className={`products-table-row ${discontinued ? 'discontinued-row' : ''}`}>
-                      <td>{startIndex + index + 1}</td>
-                      <td>
-                        {editingProductId === product._id ? (
+              {currentProducts.map((product, index) => (
+                <React.Fragment key={product._id}>
+                  <tr className="products-table-row">
+                    <td>{startIndex + index + 1}</td>
+                    <td>
+                      {editingProductId === product._id ? (
+                        <input
+                          type="text"
+                          value={editFormData.pro_name}
+                          onChange={(e) => handleEditFieldChange(e, 'pro_name')}
+                          className="products-form-input"
+                          aria-label="Product name"
+                          required
+                        />
+                      ) : (
+                        product.pro_name || 'N/A'
+                      )}
+                    </td>
+                    <td>
+                      {editingProductId === product._id ? (
+                        <select
+                          value={editFormData.cat_id}
+                          onChange={(e) => handleEditFieldChange(e, 'cat_id')}
+                          className="products-field-select"
+                          aria-label="Product category"
+                          required
+                        >
+                          <option value="">Select Category</option>
+                          {categories.map(category => (
+                            <option key={category._id} value={category._id}>
+                              {category.cat_name}
+                            </option>
+                          ))}
+                        </select>
+                      ) : (
+                        getCategoryName(product.cat_id)
+                      )}
+                    </td>
+                    <td>
+                      {editingProductId === product._id ? (
+                        <input
+                          type="number"
+                          step="0.01"
+                          value={editFormData.pro_price}
+                          onChange={(e) => handleEditFieldChange(e, 'pro_price')}
+                          className="products-form-input"
+                          aria-label="Product price"
+                          required
+                        />
+                      ) : (
+                        formatPrice(product.pro_price)
+                      )}
+                    </td>
+                    <td>
+                      {editingProductId === product._id ? (
+                        <div className="products-edit-image">
                           <input
-                            type="text"
-                            value={editFormData.productName}
-                            onChange={(e) => handleEditFieldChange(e, 'productName')}
-                            className="products-form-input"
-                            aria-label="Product name"
-                            required
+                            type="file"
+                            accept="image/*"
+                            onChange={handleEditImageFileChange}
+                            aria-label="Upload new product image"
                           />
-                        ) : (
-                          product.productName || 'N/A'
-                        )}
-                      </td>
-                      <td>
-                        {editingProductId === product._id ? (
-                          <select
-                            value={editFormData.categoryId}
-                            onChange={(e) => handleEditFieldChange(e, 'categoryId')}
-                            className="products-field-select"
-                            aria-label="Product category"
-                            required
-                          >
-                            <option value="">Select Category</option>
-                            {categories.map(category => (
-                              <option key={category._id} value={category._id}>
-                                {category.cat_name}
-                              </option>
-                            ))}
-                          </select>
-                        ) : (
-                          getCategoryName(product.categoryId)
-                        )}
-                      </td>
-                      <td>
-                        {editingProductId === product._id ? (
-                          <div className="products-edit-images">
-                            {/* Existing Images */}
-                            {editFormData.productImageIds?.map((img, idx) => (
-                              <div key={idx} className={`products-image-preview-item ${editMainImageIndex === idx ? 'main-image' : ''}`}>
-                                <img
-                                  src={img.imageUrl}
-                                  alt="Product"
-                                  className="products-preview-image"
-                                />
-                                <div className="products-image-actions">
-                                  <button
-                                    type="button"
-                                    className="products-remove-image-button"
-                                    onClick={() => removeEditImage(idx, true)}
-                                  >
-                                    ×
-                                  </button>
-                                  <button
-                                    type="button"
-                                    className={`products-set-main-button ${editMainImageIndex === idx ? 'active' : ''}`}
-                                    onClick={() => setEditMainImageIndex(idx)}
-                                  >
-                                    {editMainImageIndex === idx ? '★' : '☆'}
-                                  </button>
-                                </div>
-                              </div>
-                            ))}
-                            
-                            {/* New Images */}
-                            {editImagePreviews.map((preview, idx) => {
-                              const actualIndex = (editFormData.productImageIds?.length || 0) + idx;
-                              return (
-                                <div key={`new-${idx}`} className={`products-image-preview-item ${editMainImageIndex === actualIndex ? 'main-image' : ''}`}>
-                                  <img
-                                    src={preview}
-                                    alt="New"
-                                    className="products-preview-image"
-                                  />
-                                  <div className="products-image-actions">
-                                    <button
-                                      type="button"
-                                      className="products-remove-image-button"
-                                      onClick={() => removeEditImage(actualIndex, false)}
-                                    >
-                                      ×
-                                    </button>
-                                    <button
-                                      type="button"
-                                      className={`products-set-main-button ${editMainImageIndex === actualIndex ? 'active' : ''}`}
-                                      onClick={() => setEditMainImageIndex(actualIndex)}
-                                    >
-                                      {editMainImageIndex === actualIndex ? '★' : '☆'}
-                                    </button>
-                                  </div>
-                                </div>
-                              );
-                            })}
-                            
-                            {/* Add More Images Button */}
-                            <div className="products-add-more-images">
-                              <input
-                                type="file"
-                                accept="image/*"
-                                multiple
-                                onChange={handleEditImageFilesChange}
-                                style={{ display: 'none' }}
-                                id={`edit-images-${product._id}`}
+                          {editImagePreview ? (
+                            <div className="products-image-preview">
+                              <img
+                                src={editImagePreview}
+                                alt="New image preview"
+                                className="products-image"
                               />
-                              <button
-                                type="button"
-                                className="products-add-image-button"
-                                onClick={() => document.getElementById(`edit-images-${product._id}`).click()}
-                              >
-                                Add Images
-                              </button>
                             </div>
-<<<<<<< HEAD
-                          </div>
-                        ) : product.productImageIds && product.productImageIds.length > 0 ? (
-                          <img
-                            src={product.productImageIds.find(img => img.isMain)?.imageUrl || product.productImageIds[0]?.imageUrl}
-                            alt={product.productName || 'Product'}
-                            className="products-image"
-                            onError={(e) => {
-                              e.target.alt = 'Image not available';
-                              e.target.style.opacity = '0.5';
-                            }}
-                          />
-                        ) : (
-                          'N/A'
-                        )}
-                      </td>
-                      <td className="products-description">
-                        {editingProductId === product._id ? (
-                          <textarea
-                            value={editFormData.description}
-                            onChange={(e) => handleEditFieldChange(e, 'description')}
-                            className="products-form-textarea"
-                            aria-label="Product description"
-                          />
-                        ) : (
-                          product.description ? `${product.description.substring(0, 50)}${product.description.length > 50 ? '...' : ''}` : 'N/A'
-                        )}
-                      </td>
-                      <td>
-                        {editingProductId === product._id ? (
-                          <select
-                            value={editFormData.productStatus}
-                            onChange={(e) => handleEditFieldChange(e, 'productStatus')}
-                            className="products-field-select"
-                            aria-label="Product status"
-                          >
-                            {statusOptions.map(status => (
-                              <option key={status} value={status}>{status}</option>
-                            ))}
-                          </select>
-                        ) : (
-                          <span className={getStatusBadgeClass(product.productStatus)}>
-                            {discontinued ? 'Deleted' : product.productStatus || 'N/A'}
-                          </span>
-                        )}
-                      </td>
-                      <td>
-                        {editingProductId === product._id ? (
-                          <div className="products-action-buttons">
-                            <button
-                              onClick={() => handleUpdateSubmit(product._id)}
-                              className="products-update-button"
-                              aria-label={`Update product ${product._id}`}
-                              disabled={loading || !editFormData.productName || !editFormData.categoryId}
-                            >
-                              Update
-                            </button>
-                            <button
-                              onClick={handleCancelEdit}
-                              className="products-cancel-button"
-                              aria-label={`Cancel editing product ${product._id}`}
-                              disabled={loading}
-                            >
-                              Cancel
-                            </button>
-                          </div>
-                        ) : (
-                          <div className="products-action-buttons">
-                            <button
-                              onClick={() => handleToggleDetails(product._id)}
-                              className="products-toggle-details"
-                              aria-label={selectedProductId === product._id ? `Hide details for product ${product._id}` : `View details for product ${product._id}`}
-                              disabled={discontinued}
-                            >
-                              {selectedProductId === product._id ? 'Hide Details' : 'View Details'}
-                            </button>
-                            <button
-                              onClick={() => handleEditProduct(product)}
-                              className="products-edit-button"
-                              aria-label={`Edit product ${product._id}`}
-                              disabled={discontinued}
-                            >
-                              Edit
-                            </button>
-                            <button
-                              onClick={() => deleteProduct(product._id)}
-                              className="products-delete-button"
-                              aria-label={`Delete product ${product._id}`}
-                              disabled={discontinued}
-                            >
-                              Delete
-                            </button>
-                            <button
-                              onClick={() => handleOpenAddVariantModal(product)}
-                              className="products-add-variant-button"
-                              aria-label={`Add variant for product ${product._id}`}
-                              disabled={discontinued}
-                            >
-                              Add Variant
-                            </button>
-                          </div>
-                        )}
-=======
+                          ) : product.imageURL ? (
+                            <div className="products-image-preview">
+                              <img
+                                src={product.imageURL}
+                                alt="Current image"
+                                className="products-image"
+                              />
+                            </div>
                           ) : null}
                         </div>
                       ) : product.imageURL ? (
@@ -1392,9 +1032,6 @@
                       ) : (
                         product.status_product || 'N/A'
                       )}
-                    </td>
-                    <td>
-                      {typeof product.quantity === 'number' ? product.quantity : 0}
                     </td>
                     <td>
                       {editingProductId === product._id ? (
@@ -1445,102 +1082,18 @@
                   </tr>
                   {selectedProductId === product._id && (
                     <tr className="products-details-row">
-                      <td colSpan="9">
+                      <td colSpan="8">
                         <div className="products-details-section">
                           <h2 className="products-details-title">Product Details</h2>
                           <p className="products-detail-description">
                             <strong>Description:</strong> {product.description || 'No description available'}
                           </p>
                         </div>
->>>>>>> a13efb35
                       </td>
                     </tr>
-                    
-                    {/* Product Details with Variants */}
-                    {selectedProductId === product._id && (
-                      <tr className="products-details-row">
-                        <td colSpan="7">
-                          <div className="products-details-section">
-                            <h2 className="products-details-title">Product Details</h2>
-                            
-                            {/* Product Description */}
-                            <div className="products-detail-info">
-                              <p><strong>Description:</strong> {product.description || 'No description available'}</p>
-                              <p><strong>Status:</strong> {product.productStatus}</p>
-                            </div>
-
-                            {/* Product Images */}
-                            <div className="products-detail-images">
-                              <h3>Product Images</h3>
-                              <div className="products-images-gallery">
-                                {product.productImageIds && product.productImageIds.length > 0 ? (
-                                  product.productImageIds.map((img, idx) => (
-                                    <div key={idx} className="products-gallery-item">
-                                      <img src={img.imageUrl} alt={`Product ${idx + 1}`} />
-                                      {img.isMain && <span className="main-badge">Main</span>}
-                                    </div>
-                                  ))
-                                ) : (
-                                  <p>No images available</p>
-                                )}
-                              </div>
-                            </div>
-
-                            {/* Product Variants */}
-                            <div className="products-detail-variants">
-                              <h3>Product Variants</h3>
-                              {productVariants[product._id] ? (
-                                productVariants[product._id].length > 0 ? (
-                                  <div className="variants-table-wrapper">
-                                    <table className="variants-table">
-                                      <thead>
-                                        <tr>
-                                          <th>#</th>
-                                          <th>Color</th>
-                                          <th>Size</th>
-                                          <th>Price</th>
-                                          <th>Stock</th>
-                                          <th>Image</th>
-                                          <th>Status</th>
-                                        </tr>
-                                      </thead>
-                                      <tbody>
-                                        {productVariants[product._id].map((variant, vIdx) => (
-                                          <tr key={variant._id}>
-                                            <td>{vIdx + 1}</td>
-                                            <td>{variant.productColorId?.color_name || 'N/A'}</td>
-                                            <td>{variant.productSizeId?.size_name || 'N/A'}</td>
-                                            <td>{new Intl.NumberFormat('vi-VN', { style: 'currency', currency: 'VND' }).format(variant.variantPrice || 0)}</td>
-                                            <td>{variant.stockQuantity || 0}</td>
-                                            <td>
-                                              {variant.variantImage ? (
-                                                <img src={variant.variantImage} alt="Variant" className="variant-image" />
-                                              ) : 'N/A'}
-                                            </td>
-                                            <td>
-                                              <span className={`variant-status-${variant.variantStatus}`}>
-                                                {variant.variantStatus || 'N/A'}
-                                              </span>
-                                            </td>
-                                          </tr>
-                                        ))}
-                                      </tbody>
-                                    </table>
-                                  </div>
-                                ) : (
-                                  <p className="no-variants-message">No variants available. Add variants to activate this product.</p>
-                                )
-                              ) : (
-                                <div className="variants-loading">Loading variants...</div>
-                              )}
-                            </div>
-                          </div>
-                        </td>
-                      </tr>
-                    )}
-                  </React.Fragment>
-                );
-              })}
+                  )}
+                </React.Fragment>
+              ))}
             </tbody>
           </table>
         </div>
@@ -1586,146 +1139,6 @@
           </div>
         </div>
       )}
-
-      {/* Add Variant Modal */}
-      {showAddVariantModal && (
-        <div className="products-modal-overlay" onClick={handleCloseAddVariantModal}>
-          <div className="products-modal-content" onClick={(e) => e.stopPropagation()}>
-            <div className="products-modal-header">
-              <h2>Add New Variant</h2>
-              <button 
-                className="products-modal-close"
-                onClick={handleCloseAddVariantModal}
-                aria-label="Close modal"
-              >
-                ×
-              </button>
-            </div>
-            
-            <div className="products-modal-body">
-              {selectedProductForVariant && (
-                <p className="products-modal-subtitle">
-                  Adding variant for: <strong>{selectedProductForVariant.productName}</strong>
-                </p>
-              )}
-
-              <div className="products-modal-form">
-                <div className="products-modal-form-row">
-                  <div className="products-modal-form-group">
-                    <label htmlFor="variant-color">Color *</label>
-                    <select
-                      id="variant-color"
-                      value={newVariantForm.productColorId}
-                      onChange={(e) => handleNewVariantFieldChange("productColorId", e.target.value)}
-                      className="products-modal-select"
-                      required
-                    >
-                      <option value="">Select Color</option>
-                      {colors.map((color) => (
-                        <option key={color._id} value={color._id}>
-                          {color.color_name}
-                        </option>
-                      ))}
-                    </select>
-                  </div>
-
-                  <div className="products-modal-form-group">
-                    <label htmlFor="variant-size">Size *</label>
-                    <select
-                      id="variant-size"
-                      value={newVariantForm.productSizeId}
-                      onChange={(e) => handleNewVariantFieldChange("productSizeId", e.target.value)}
-                      className="products-modal-select"
-                      required
-                    >
-                      <option value="">Select Size</option>
-                      {sizes.map((size) => (
-                        <option key={size._id} value={size._id}>
-                          {size.size_name}
-                        </option>
-                      ))}
-                    </select>
-                  </div>
-                </div>
-
-                <div className="products-modal-form-row">
-                  <div className="products-modal-form-group">
-                    <label htmlFor="variant-price">Price *</label>
-                    <input
-                      id="variant-price"
-                      type="number"
-                      step="0.01"
-                      min="0"
-                      value={newVariantForm.variantPrice}
-                      onChange={(e) => handleNewVariantFieldChange("variantPrice", e.target.value)}
-                      className="products-modal-input"
-                      required
-                    />
-                  </div>
-
-                  <div className="products-modal-form-group">
-                    <label htmlFor="variant-stock">Stock Quantity *</label>
-                    <input
-                      id="variant-stock"
-                      type="number"
-                      min="0"
-                      value={newVariantForm.stockQuantity}
-                      onChange={(e) => handleNewVariantFieldChange("stockQuantity", e.target.value)}
-                      className="products-modal-input"
-                      required
-                    />
-                  </div>
-                </div>
-
-                <div className="products-modal-form-group products-modal-image-group">
-                  <label htmlFor="variant-image">Variant Image *</label>
-                  <input
-                    id="variant-image"
-                    type="file"
-                    accept="image/*"
-                    onChange={handleNewVariantImageChange}
-                    className="products-modal-file-input"
-                    style={{ display: 'none' }}
-                  />
-                  <button 
-                    type="button" 
-                    className="products-modal-image-button"
-                    onClick={() => document.getElementById('variant-image').click()}
-                  >
-                    Add Variant Image
-                  </button>
-                  {newVariantImagePreview && (
-                    <div className="products-modal-image-preview">
-                      <img
-                        src={newVariantImagePreview}
-                        alt="Variant preview"
-                        className="products-modal-preview-img"
-                      />
-                    </div>
-                  )}
-                </div>
-              </div>
-            </div>
-
-            <div className="products-modal-footer">
-              <button
-                onClick={createVariant}
-                className="products-modal-submit"
-                disabled={loading}
-              >
-                Create Variant
-              </button>
-              <button
-                onClick={handleCloseAddVariantModal}
-                className="products-modal-cancel"
-                disabled={loading}
-              >
-                Cancel
-              </button>
-            </div>
-          </div>
-        </div>
-      )}
     </div>
   );
 };
